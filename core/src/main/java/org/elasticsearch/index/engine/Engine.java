/*
 * Licensed to Elasticsearch under one or more contributor
 * license agreements. See the NOTICE file distributed with
 * this work for additional information regarding copyright
 * ownership. Elasticsearch licenses this file to you under
 * the Apache License, Version 2.0 (the "License"); you may
 * not use this file except in compliance with the License.
 * You may obtain a copy of the License at
 *
 *    http://www.apache.org/licenses/LICENSE-2.0
 *
 * Unless required by applicable law or agreed to in writing,
 * software distributed under the License is distributed on an
 * "AS IS" BASIS, WITHOUT WARRANTIES OR CONDITIONS OF ANY
 * KIND, either express or implied.  See the License for the
 * specific language governing permissions and limitations
 * under the License.
 */

package org.elasticsearch.index.engine;

import org.apache.lucene.index.DirectoryReader;
import org.apache.lucene.index.FilterLeafReader;
import org.apache.lucene.index.IndexCommit;
import org.apache.lucene.index.IndexFileNames;
import org.apache.lucene.index.IndexReader;
import org.apache.lucene.index.IndexWriter;
import org.apache.lucene.index.LeafReader;
import org.apache.lucene.index.LeafReaderContext;
import org.apache.lucene.index.SegmentCommitInfo;
import org.apache.lucene.index.SegmentInfo;
import org.apache.lucene.index.SegmentInfos;
import org.apache.lucene.index.SegmentReader;
import org.apache.lucene.index.SnapshotDeletionPolicy;
import org.apache.lucene.index.Term;
import org.apache.lucene.search.IndexSearcher;
import org.apache.lucene.search.Query;
import org.apache.lucene.search.SearcherManager;
import org.apache.lucene.search.join.BitSetProducer;
import org.apache.lucene.store.AlreadyClosedException;
import org.apache.lucene.store.Directory;
import org.apache.lucene.store.IOContext;
import org.apache.lucene.util.Accountable;
import org.apache.lucene.util.Accountables;
import org.elasticsearch.ExceptionsHelper;
import org.elasticsearch.common.Base64;
import org.elasticsearch.common.Nullable;
import org.elasticsearch.common.bytes.BytesReference;
import org.elasticsearch.common.collect.ImmutableOpenMap;
import org.elasticsearch.common.io.stream.StreamInput;
import org.elasticsearch.common.io.stream.StreamOutput;
import org.elasticsearch.common.io.stream.Writeable;
import org.elasticsearch.common.lease.Releasable;
import org.elasticsearch.common.lease.Releasables;
import org.elasticsearch.common.logging.ESLogger;
import org.elasticsearch.common.logging.Loggers;
import org.elasticsearch.common.lucene.Lucene;
import org.elasticsearch.common.lucene.uid.Versions;
import org.elasticsearch.common.metrics.CounterMetric;
import org.elasticsearch.common.unit.TimeValue;
import org.elasticsearch.common.util.concurrent.ReleasableLock;
import org.elasticsearch.index.VersionType;
import org.elasticsearch.index.mapper.ParseContext.Document;
import org.elasticsearch.index.mapper.ParsedDocument;
import org.elasticsearch.index.mapper.Uid;
import org.elasticsearch.index.merge.MergeStats;
import org.elasticsearch.index.seqno.SeqNoStats;
import org.elasticsearch.index.seqno.SequenceNumbersService;
import org.elasticsearch.index.shard.ShardId;
import org.elasticsearch.index.store.Store;
import org.elasticsearch.index.translog.Translog;

import java.io.Closeable;
import java.io.FileNotFoundException;
import java.io.IOException;
import java.nio.file.NoSuchFileException;
import java.util.Arrays;
import java.util.Collection;
import java.util.Comparator;
import java.util.HashMap;
import java.util.List;
import java.util.Map;
import java.util.Objects;
import java.util.concurrent.TimeUnit;
import java.util.concurrent.atomic.AtomicBoolean;
import java.util.concurrent.locks.Condition;
import java.util.concurrent.locks.Lock;
import java.util.concurrent.locks.ReentrantLock;
import java.util.concurrent.locks.ReentrantReadWriteLock;
import java.util.function.Function;

/**
 *
 */
public abstract class Engine implements Closeable {

    public static final String SYNC_COMMIT_ID = "sync_id";

    protected final ShardId shardId;
    protected final ESLogger logger;
    protected final EngineConfig engineConfig;
    protected final Store store;
    protected final AtomicBoolean isClosed = new AtomicBoolean(false);
    protected final EventListener eventListener;
    protected final SnapshotDeletionPolicy deletionPolicy;
    protected final ReentrantLock failEngineLock = new ReentrantLock();
    protected final ReentrantReadWriteLock rwl = new ReentrantReadWriteLock();
    protected final ReleasableLock readLock = new ReleasableLock(rwl.readLock());
    protected final ReleasableLock writeLock = new ReleasableLock(rwl.writeLock());
    protected volatile Throwable failedEngine = null;
    /*
     * on <tt>lastWriteNanos</tt> we use System.nanoTime() to initialize this since:
     *  - we use the value for figuring out if the shard / engine is active so if we startup and no write has happened yet we still consider it active
     *    for the duration of the configured active to inactive period. If we initialize to 0 or Long.MAX_VALUE we either immediately or never mark it
     *    inactive if no writes at all happen to the shard.
     *  - we also use this to flush big-ass merges on an inactive engine / shard but if we we initialize 0 or Long.MAX_VALUE we either immediately or never
     *    commit merges even though we shouldn't from a user perspective (this can also have funky sideeffects in tests when we open indices with lots of segments
     *    and suddenly merges kick in.
     *  NOTE: don't use this value for anything accurate it's a best effort for freeing up diskspace after merges and on a shard level to reduce index buffer sizes on
     *  inactive shards.
     */
    protected volatile long lastWriteNanos = System.nanoTime();

    protected Engine(EngineConfig engineConfig) {
        Objects.requireNonNull(engineConfig.getStore(), "Store must be provided to the engine");
        Objects.requireNonNull(engineConfig.getDeletionPolicy(), "Snapshot deletion policy must be provided to the engine");

        this.engineConfig = engineConfig;
        this.shardId = engineConfig.getShardId();
        this.store = engineConfig.getStore();
        this.logger = Loggers.getLogger(Engine.class, // we use the engine class directly here to make sure all subclasses have the same logger name
                engineConfig.getIndexSettings().getSettings(), engineConfig.getShardId());
        this.eventListener = engineConfig.getEventListener();
        this.deletionPolicy = engineConfig.getDeletionPolicy();
    }

    /** Returns 0 in the case where accountable is null, otherwise returns {@code ramBytesUsed()} */
    protected static long guardedRamBytesUsed(Accountable a) {
        if (a == null) {
            return 0;
        }
        return a.ramBytesUsed();
    }

    /**
     * Tries to extract a segment reader from the given index reader.
     * If no SegmentReader can be extracted an {@link IllegalStateException} is thrown.
     */
    protected static SegmentReader segmentReader(LeafReader reader) {
        if (reader instanceof SegmentReader) {
            return (SegmentReader) reader;
        } else if (reader instanceof FilterLeafReader) {
            final FilterLeafReader fReader = (FilterLeafReader) reader;
            return segmentReader(FilterLeafReader.unwrap(fReader));
        }
        // hard fail - we can't get a SegmentReader
        throw new IllegalStateException("Can not extract segment reader from given index reader [" + reader + "]");
    }

    /**
     * Returns whether a leaf reader comes from a merge (versus flush or addIndexes).
     */
    protected static boolean isMergedSegment(LeafReader reader) {
        // We expect leaves to be segment readers
        final Map<String, String> diagnostics = segmentReader(reader).getSegmentInfo().info.getDiagnostics();
        final String source = diagnostics.get(IndexWriter.SOURCE);
        assert Arrays.asList(IndexWriter.SOURCE_ADDINDEXES_READERS, IndexWriter.SOURCE_FLUSH,
                IndexWriter.SOURCE_MERGE).contains(source) : "Unknown source " + source;
        return IndexWriter.SOURCE_MERGE.equals(source);
    }

    protected Searcher newSearcher(String source, IndexSearcher searcher, SearcherManager manager) {
        return new EngineSearcher(source, searcher, manager, store, logger);
    }

    public final EngineConfig config() {
        return engineConfig;
    }

    protected abstract SegmentInfos getLastCommittedSegmentInfos();

    public MergeStats getMergeStats() {
        return new MergeStats();
    }

    /**
     * A throttling class that can be activated, causing the
     * {@code acquireThrottle} method to block on a lock when throttling
     * is enabled
     */
    protected static final class IndexThrottle {
        private final CounterMetric throttleTimeMillisMetric = new CounterMetric();
        private volatile long startOfThrottleNS;
        private static final ReleasableLock NOOP_LOCK = new ReleasableLock(new NoOpLock());
        private final ReleasableLock lockReference = new ReleasableLock(new ReentrantLock());
        private volatile ReleasableLock lock = NOOP_LOCK;

        public Releasable acquireThrottle() {
            return lock.acquire();
        }

        /** Activate throttling, which switches the lock to be a real lock */
        public void activate() {
            assert lock == NOOP_LOCK : "throttling activated while already active";
            startOfThrottleNS = System.nanoTime();
            lock = lockReference;
        }

        /** Deactivate throttling, which switches the lock to be an always-acquirable NoOpLock */
        public void deactivate() {
            assert lock != NOOP_LOCK : "throttling deactivated but not active";
            lock = NOOP_LOCK;

            assert startOfThrottleNS > 0 : "Bad state of startOfThrottleNS";
            long throttleTimeNS = System.nanoTime() - startOfThrottleNS;
            if (throttleTimeNS >= 0) {
                // Paranoia (System.nanoTime() is supposed to be monotonic): time slip may have occurred but never want to add a negative number
                throttleTimeMillisMetric.inc(TimeValue.nsecToMSec(throttleTimeNS));
            }
        }

        long getThrottleTimeInMillis() {
            long currentThrottleNS = 0;
            if (isThrottled() && startOfThrottleNS != 0) {
                currentThrottleNS +=  System.nanoTime() - startOfThrottleNS;
                if (currentThrottleNS < 0) {
                    // Paranoia (System.nanoTime() is supposed to be monotonic): time slip must have happened, have to ignore this value
                    currentThrottleNS = 0;
                }
            }
            return throttleTimeMillisMetric.count() + TimeValue.nsecToMSec(currentThrottleNS);
        }

        boolean isThrottled() {
            return lock != NOOP_LOCK;
        }
    }

    /**
     * Returns the number of milliseconds this engine was under index throttling.
     */
    public long getIndexThrottleTimeInMillis() {
        return 0;
    }

    /**
     * Returns the <code>true</code> iff this engine is currently under index throttling.
     * @see #getIndexThrottleTimeInMillis()
     */
    public boolean isThrottled() {
        return false;
    }

    /** A Lock implementation that always allows the lock to be acquired */
    protected static final class NoOpLock implements Lock {

        @Override
        public void lock() {
        }

        @Override
        public void lockInterruptibly() throws InterruptedException {
        }

        @Override
        public boolean tryLock() {
            return true;
        }

        @Override
        public boolean tryLock(long time, TimeUnit unit) throws InterruptedException {
            return true;
        }

        @Override
        public void unlock() {
        }

        @Override
        public Condition newCondition() {
            throw new UnsupportedOperationException("NoOpLock can't provide a condition");
        }
    }

    public abstract boolean index(Index operation) throws EngineException;

    public abstract void delete(Delete delete) throws EngineException;

    /**
     * Attempts to do a special commit where the given syncID is put into the commit data. The attempt
     * succeeds if there are not pending writes in lucene and the current point is equal to the expected one.
     *
     * @param syncId           id of this sync
     * @param expectedCommitId the expected value of
     * @return true if the sync commit was made, false o.w.
     */
    public abstract SyncedFlushResult syncFlush(String syncId, CommitId expectedCommitId) throws EngineException;

    public enum SyncedFlushResult {
        SUCCESS,
        COMMIT_MISMATCH,
        PENDING_OPERATIONS
    }

    final protected GetResult getFromSearcher(Get get, Function<String, Searcher> searcherFactory) throws EngineException {
        final Searcher searcher = searcherFactory.apply("get");
        final Versions.DocIdAndVersion docIdAndVersion;
        try {
            docIdAndVersion = Versions.loadDocIdAndVersion(searcher.reader(), get.uid());
        } catch (Throwable e) {
            Releasables.closeWhileHandlingException(searcher);
            //TODO: A better exception goes here
            throw new EngineException(shardId, "Couldn't resolve version", e);
        }

        if (docIdAndVersion != null) {
            if (get.versionType().isVersionConflictForReads(docIdAndVersion.version, get.version())) {
                Releasables.close(searcher);
                Uid uid = Uid.createUid(get.uid().text());
                throw new VersionConflictEngineException(shardId, uid.type(), uid.id(),
                        get.versionType().explainConflictForReads(docIdAndVersion.version, get.version()));
            }
        }

        if (docIdAndVersion != null) {
            // don't release the searcher on this path, it is the
            // responsibility of the caller to call GetResult.release
            return new GetResult(searcher, docIdAndVersion);
        } else {
            Releasables.close(searcher);
            return GetResult.NOT_EXISTS;
        }
    }

    public final GetResult get(Get get) throws EngineException {
        return get(get, this::acquireSearcher);
    }

    public abstract GetResult get(Get get, Function<String, Searcher> searcherFactory) throws EngineException;

    /**
     * Returns a new searcher instance. The consumer of this
     * API is responsible for releasing the returned seacher in a
     * safe manner, preferably in a try/finally block.
     *
     * @see Searcher#close()
     */
    public final Searcher acquireSearcher(String source) throws EngineException {
        boolean success = false;
         /* Acquire order here is store -> manager since we need
          * to make sure that the store is not closed before
          * the searcher is acquired. */
        store.incRef();
        try {
            final SearcherManager manager = getSearcherManager(); // can never be null
            /* This might throw NPE but that's fine we will run ensureOpen()
            *  in the catch block and throw the right exception */
            final IndexSearcher searcher = manager.acquire();
            try {
                final Searcher retVal = newSearcher(source, searcher, manager);
                success = true;
                return retVal;
            } finally {
                if (!success) {
                    manager.release(searcher);
                }
            }
        } catch (EngineClosedException ex) {
            throw ex;
        } catch (Throwable ex) {
            ensureOpen(); // throw EngineCloseException here if we are already closed
            logger.error("failed to acquire searcher, source {}", ex, source);
            throw new EngineException(shardId, "failed to acquire searcher, source " + source, ex);
        } finally {
            if (!success) {  // release the ref in the case of an error...
                store.decRef();
            }
        }
    }

    /** returns the translog for this engine */
    public abstract Translog getTranslog();

    protected void ensureOpen() {
        if (isClosed.get()) {
            throw new EngineClosedException(shardId, failedEngine);
        }
    }

    /** get commits stats for the last commit */
    public CommitStats commitStats() {
        return new CommitStats(getLastCommittedSegmentInfos());
    }

    /** get sequence number related stats */
    public abstract SeqNoStats seqNoStats();

    /**
     * Read the last segments info from the commit pointed to by the searcher manager
     */
    protected static SegmentInfos readLastCommittedSegmentInfos(final SearcherManager sm, final Store store) throws IOException {
        IndexSearcher searcher = sm.acquire();
        try {
            IndexCommit latestCommit = ((DirectoryReader) searcher.getIndexReader()).getIndexCommit();
            return Lucene.readSegmentInfos(latestCommit);
        } catch (IOException e) {
            // Fall back to reading from the store if reading from the commit fails
            try {
                return store.readLastCommittedSegmentsInfo();
            } catch (IOException e2) {
                e2.addSuppressed(e);
                throw e2;
            }
        } finally {
            sm.release(searcher);
        }
    }

    /**
     * Global stats on segments.
     */
    public final SegmentsStats segmentsStats(boolean includeSegmentFileSizes) {
        ensureOpen();
        try (final Searcher searcher = acquireSearcher("segments_stats")) {
            SegmentsStats stats = new SegmentsStats();
            for (LeafReaderContext reader : searcher.reader().leaves()) {
                final SegmentReader segmentReader = segmentReader(reader.reader());
                stats.add(1, segmentReader.ramBytesUsed());
                stats.addTermsMemoryInBytes(guardedRamBytesUsed(segmentReader.getPostingsReader()));
                stats.addStoredFieldsMemoryInBytes(guardedRamBytesUsed(segmentReader.getFieldsReader()));
                stats.addTermVectorsMemoryInBytes(guardedRamBytesUsed(segmentReader.getTermVectorsReader()));
                stats.addNormsMemoryInBytes(guardedRamBytesUsed(segmentReader.getNormsReader()));
                stats.addDocValuesMemoryInBytes(guardedRamBytesUsed(segmentReader.getDocValuesReader()));

                if (includeSegmentFileSizes) {
                    // TODO: consider moving this to StoreStats
                    stats.addFileSizes(getSegmentFileSizes(segmentReader));
                }
            }
            writerSegmentStats(stats);
            return stats;
        }
    }

    private ImmutableOpenMap<String, Long> getSegmentFileSizes(SegmentReader segmentReader) {
        Directory directory = null;
        SegmentCommitInfo segmentCommitInfo = segmentReader.getSegmentInfo();
        boolean useCompoundFile = segmentCommitInfo.info.getUseCompoundFile();
        if (useCompoundFile) {
            try {
                directory = engineConfig.getCodec().compoundFormat().getCompoundReader(segmentReader.directory(), segmentCommitInfo.info, IOContext.READ);
            } catch (IOException e) {
                logger.warn("Error when opening compound reader for Directory [{}] and SegmentCommitInfo [{}]", e,
                            segmentReader.directory(), segmentCommitInfo);

                return ImmutableOpenMap.of();
            }
        } else {
            directory = segmentReader.directory();
        }

        assert directory != null;

        String[] files;
        if (useCompoundFile) {
            try {
                files = directory.listAll();
            } catch (IOException e) {
                logger.warn("Couldn't list Compound Reader Directory [{}]", e, directory);
                return ImmutableOpenMap.of();
            }
        } else {
            try {
                files = segmentReader.getSegmentInfo().files().toArray(new String[]{});
            } catch (IOException e) {
                logger.warn("Couldn't list Directory from SegmentReader [{}] and SegmentInfo [{}]", e, segmentReader, segmentReader.getSegmentInfo());
                return ImmutableOpenMap.of();
            }
        }

        ImmutableOpenMap.Builder<String, Long> map = ImmutableOpenMap.builder();
        for (String file : files) {
            String extension = IndexFileNames.getExtension(file);
            long length = 0L;
            try {
                length = directory.fileLength(file);
            } catch (NoSuchFileException | FileNotFoundException e) {
                logger.warn("Tried to query fileLength but file is gone [{}] [{}]", e, directory, file);
            } catch (IOException e) {
                logger.warn("Error when trying to query fileLength [{}] [{}]", e, directory, file);
            }
            if (length == 0L) {
                continue;
            }
            map.put(extension, length);
        }

        if (useCompoundFile && directory != null) {
            try {
                directory.close();
            } catch (IOException e) {
                logger.warn("Error when closing compound reader on Directory [{}]", e, directory);
            }
        }

        return map.build();
    }

    protected void writerSegmentStats(SegmentsStats stats) {
        // by default we don't have a writer here... subclasses can override this
        stats.addVersionMapMemoryInBytes(0);
        stats.addIndexWriterMemoryInBytes(0);
        stats.addIndexWriterMaxMemoryInBytes(0);
    }

    /** How much heap is used that would be freed by a refresh.  Note that this may throw {@link AlreadyClosedException}. */
    abstract public long getIndexBufferRAMBytesUsed();

    protected Segment[] getSegmentInfo(SegmentInfos lastCommittedSegmentInfos, boolean verbose) {
        ensureOpen();
        Map<String, Segment> segments = new HashMap<>();

        // first, go over and compute the search ones...
        Searcher searcher = acquireSearcher("segments");
        try {
            for (LeafReaderContext reader : searcher.reader().leaves()) {
                SegmentCommitInfo info = segmentReader(reader.reader()).getSegmentInfo();
                assert !segments.containsKey(info.info.name);
                Segment segment = new Segment(info.info.name);
                segment.search = true;
                segment.docCount = reader.reader().numDocs();
                segment.delDocCount = reader.reader().numDeletedDocs();
                segment.version = info.info.getVersion();
                segment.compound = info.info.getUseCompoundFile();
                try {
                    segment.sizeInBytes = info.sizeInBytes();
                } catch (IOException e) {
                    logger.trace("failed to get size for [{}]", e, info.info.name);
                }
                final SegmentReader segmentReader = segmentReader(reader.reader());
                segment.memoryInBytes = segmentReader.ramBytesUsed();
                if (verbose) {
                    segment.ramTree = Accountables.namedAccountable("root", segmentReader);
                }
                // TODO: add more fine grained mem stats values to per segment info here
                segments.put(info.info.name, segment);
            }
        } finally {
            searcher.close();
        }

        // now, correlate or add the committed ones...
        if (lastCommittedSegmentInfos != null) {
            SegmentInfos infos = lastCommittedSegmentInfos;
            for (SegmentCommitInfo info : infos) {
                Segment segment = segments.get(info.info.name);
                if (segment == null) {
                    segment = new Segment(info.info.name);
                    segment.search = false;
                    segment.committed = true;
                    segment.docCount = info.info.maxDoc();
                    segment.delDocCount = info.getDelCount();
                    segment.version = info.info.getVersion();
                    segment.compound = info.info.getUseCompoundFile();
                    try {
                        segment.sizeInBytes = info.sizeInBytes();
                    } catch (IOException e) {
                        logger.trace("failed to get size for [{}]", e, info.info.name);
                    }
                    segments.put(info.info.name, segment);
                } else {
                    segment.committed = true;
                }
            }
        }

        Segment[] segmentsArr = segments.values().toArray(new Segment[segments.values().size()]);
        Arrays.sort(segmentsArr, new Comparator<Segment>() {
            @Override
            public int compare(Segment o1, Segment o2) {
                return (int) (o1.getGeneration() - o2.getGeneration());
            }
        });

        return segmentsArr;
    }

    /**
     * The list of segments in the engine.
     */
    public abstract List<Segment> segments(boolean verbose);

    public final boolean refreshNeeded() {
        if (store.tryIncRef()) {
            /*
              we need to inc the store here since searcherManager.isSearcherCurrent()
              acquires a searcher internally and that might keep a file open on the
              store. this violates the assumption that all files are closed when
              the store is closed so we need to make sure we increment it here
             */
            try {
                return !getSearcherManager().isSearcherCurrent();
            } catch (IOException e) {
                logger.error("failed to access searcher manager", e);
                failEngine("failed to access searcher manager", e);
                throw new EngineException(shardId, "failed to access searcher manager", e);
            } finally {
                store.decRef();
            }
        }
        return false;
    }

    /**
     * Synchronously refreshes the engine for new search operations to reflect the latest
     * changes.
     */
    public abstract void refresh(String source) throws EngineException;

    /**
     * Called when our engine is using too much heap and should move buffered indexed/deleted documents to disk.
     */
    // NOTE: do NOT rename this to something containing flush or refresh!
    public abstract void writeIndexingBuffer() throws EngineException;

    /**
     * Flushes the state of the engine including the transaction log, clearing memory.
     *
     * @param force         if <code>true</code> a lucene commit is executed even if no changes need to be committed.
     * @param waitIfOngoing if <code>true</code> this call will block until all currently running flushes have finished.
     *                      Otherwise this call will return without blocking.
     * @return the commit Id for the resulting commit
     */
    public abstract CommitId flush(boolean force, boolean waitIfOngoing) throws EngineException;

    /**
     * Flushes the state of the engine including the transaction log, clearing memory and persisting
     * documents in the lucene index to disk including a potentially heavy and durable fsync operation.
     * This operation is not going to block if another flush operation is currently running and won't write
     * a lucene commit if nothing needs to be committed.
     *
     * @return the commit Id for the resulting commit
     */
    public abstract CommitId flush() throws EngineException;

    /**
     * Force merges to 1 segment
     */
    public void forceMerge(boolean flush) throws IOException {
        forceMerge(flush, 1, false, false, false);
    }

    /**
     * Triggers a forced merge on this engine
     */
    public abstract void forceMerge(boolean flush, int maxNumSegments, boolean onlyExpungeDeletes, boolean upgrade, boolean upgradeOnlyAncientSegments) throws EngineException, IOException;

    /**
     * Snapshots the index and returns a handle to it. If needed will try and "commit" the
     * lucene index to make sure we have a "fresh" copy of the files to snapshot.
     *
     * @param flushFirst indicates whether the engine should flush before returning the snapshot
     */
    public abstract IndexCommit snapshotIndex(boolean flushFirst) throws EngineException;

    /**
     * fail engine due to some error. the engine will also be closed.
     * The underlying store is marked corrupted iff failure is caused by index corruption
     */
    public void failEngine(String reason, @Nullable Throwable failure) {
        if (failEngineLock.tryLock()) {
            store.incRef();
            try {
                try {
                    // we just go and close this engine - no way to recover
                    closeNoLock("engine failed on: [" + reason + "]");
                } finally {
                    if (failedEngine != null) {
                        logger.debug("tried to fail engine but engine is already failed. ignoring. [{}]", failure, reason);
                        return;
                    }
                    logger.warn("failed engine [{}]", failure, reason);
                    // we must set a failure exception, generate one if not supplied
                    failedEngine = (failure != null) ? failure : new IllegalStateException(reason);
                    // we first mark the store as corrupted before we notify any listeners
                    // this must happen first otherwise we might try to reallocate so quickly
                    // on the same node that we don't see the corrupted marker file when
                    // the shard is initializing
                    if (Lucene.isCorruptionException(failure)) {
                        try {
                            store.markStoreCorrupted(new IOException("failed engine (reason: [" + reason + "])", ExceptionsHelper.unwrapCorruption(failure)));
                        } catch (IOException e) {
                            logger.warn("Couldn't mark store corrupted", e);
                        }
                    }
                    eventListener.onFailedEngine(reason, failure);
                }
            } catch (Throwable t) {
                // don't bubble up these exceptions up
                logger.warn("failEngine threw exception", t);
            } finally {
                store.decRef();
            }
        } else {
            logger.debug("tried to fail engine but could not acquire lock - engine should be failed by now [{}]", failure, reason);
        }
    }

    /** Check whether the engine should be failed */
    protected boolean maybeFailEngine(String source, Throwable t) {
        if (Lucene.isCorruptionException(t)) {
            failEngine("corrupt file (source: [" + source + "])", t);
            return true;
        } else if (ExceptionsHelper.isOOM(t)) {
            failEngine("out of memory (source: [" + source + "])", t);
            return true;
        }
        return false;
    }


    public interface EventListener {
        /**
         * Called when a fatal exception occurred
         */
        default void onFailedEngine(String reason, @Nullable Throwable t) {
        }
    }

    public static class Searcher implements Releasable {

        private final String source;
        private final IndexSearcher searcher;

        public Searcher(String source, IndexSearcher searcher) {
            this.source = source;
            this.searcher = searcher;
        }

        /**
         * The source that caused this searcher to be acquired.
         */
        public String source() {
            return source;
        }

        public IndexReader reader() {
            return searcher.getIndexReader();
        }

        public DirectoryReader getDirectoryReader() {
            if (reader() instanceof DirectoryReader) {
                return (DirectoryReader) reader();
            }
            throw new IllegalStateException("Can't use " + reader().getClass() + " as a directory reader");
        }

        public IndexSearcher searcher() {
            return searcher;
        }

        @Override
        public void close() {
            // Nothing to close here
        }
    }

    public static abstract class Operation {
        private final Term uid;
        private long version;
        private long seqNo;
        private final VersionType versionType;
        private final Origin origin;
        private Translog.Location location;
        private final long startTime;
        private long endTime;

        public Operation(Term uid, long seqNo, long version, VersionType versionType, Origin origin, long startTime) {
            this.uid = uid;
            assert origin != Origin.PRIMARY || seqNo == SequenceNumbersService.UNASSIGNED_SEQ_NO : "seqNo should not be set when origin is PRIMARY";
            assert origin == Origin.PRIMARY || seqNo >= 0 : "seqNo should  be set when origin is not PRIMARY";
            this.seqNo = seqNo;
            this.version = version;
            this.versionType = versionType;
            this.origin = origin;
            this.startTime = startTime;
        }

        public static enum Origin {
            PRIMARY,
            REPLICA,
            RECOVERY
        }

        public Origin origin() {
            return this.origin;
        }

        public Term uid() {
            return this.uid;
        }

        public long version() {
            return this.version;
        }

        public void updateVersion(long version) {
            this.version = version;
        }

        public long seqNo() {
            return seqNo;
        }

        public void updateSeqNo(long seqNo) {
            this.seqNo = seqNo;
        }

        public void setTranslogLocation(Translog.Location location) {
            this.location = location;
        }

        public Translog.Location getTranslogLocation() {
            return this.location;
        }

        public VersionType versionType() {
            return this.versionType;
        }

        /**
         * Returns operation start time in nanoseconds.
         */
        public long startTime() {
            return this.startTime;
        }

        public void endTime(long endTime) {
            this.endTime = endTime;
        }

        /**
         * Returns operation end time in nanoseconds.
         */
        public long endTime() {
            return this.endTime;
        }
    }

    public static class Index extends Operation {

        private final ParsedDocument doc;

        public Index(Term uid, ParsedDocument doc, long seqNo, long version, VersionType versionType, Origin origin, long startTime) {
            super(uid, seqNo, version, versionType, origin, startTime);
            this.doc = doc;
        }

        public Index(Term uid, ParsedDocument doc) {
            this(uid, doc, Versions.MATCH_ANY);
        }

        public Index(Term uid, ParsedDocument doc, long version) {
            this(uid, doc, SequenceNumbersService.UNASSIGNED_SEQ_NO, version, VersionType.INTERNAL, Origin.PRIMARY, System.nanoTime());
        }

        public ParsedDocument parsedDoc() {
            return this.doc;
        }

        public String type() {
            return this.doc.type();
        }

        public String id() {
            return this.doc.id();
        }

        public String routing() {
            return this.doc.routing();
        }

        public long timestamp() {
            return this.doc.timestamp();
        }

        public long ttl() {
            return this.doc.ttl();
        }

        @Override
        public void updateVersion(long version) {
            super.updateVersion(version);
            this.doc.version().setLongValue(version);
        }

        @Override
        public void updateSeqNo(long seqNo) {
            super.updateSeqNo(seqNo);
            this.doc.seqNo().setLongValue(seqNo);
        }

        public String parent() {
            return this.doc.parent();
        }

        public List<Document> docs() {
            return this.doc.docs();
        }

        public BytesReference source() {
            return this.doc.source();
        }
    }

    public static class Delete extends Operation {
        private final String type;
        private final String id;
        private boolean found;

        public Delete(String type, String id, Term uid, long seqNo, long version, VersionType versionType, Origin origin, long startTime, boolean found) {
            super(uid, seqNo, version, versionType, origin, startTime);
            this.type = type;
            this.id = id;
            this.found = found;
        }

        public Delete(String type, String id, Term uid) {
            this(type, id, uid, SequenceNumbersService.UNASSIGNED_SEQ_NO, Versions.MATCH_ANY, VersionType.INTERNAL, Origin.PRIMARY, System.nanoTime(), false);
        }

        public String type() {
            return this.type;
        }

        public String id() {
            return this.id;
        }

        public void updateVersion(long version, boolean found) {
            updateVersion(version);
            this.found = found;
        }

        public boolean found() {
            return this.found;
        }
    }

    public static class DeleteByQuery {
        private final Query query;
        private final BytesReference source;
        private final String[] filteringAliases;
        private final Query aliasFilter;
        private final String[] types;
        private final BitSetProducer parentFilter;
        private final Operation.Origin origin;

        private final long startTime;
        private long endTime;

        public DeleteByQuery(Query query, BytesReference source, @Nullable String[] filteringAliases, @Nullable Query aliasFilter, BitSetProducer parentFilter, Operation.Origin origin, long startTime, String... types) {
            this.query = query;
            this.source = source;
            this.types = types;
            this.filteringAliases = filteringAliases;
            this.aliasFilter = aliasFilter;
            this.parentFilter = parentFilter;
            this.startTime = startTime;
            this.origin = origin;
        }

        public Query query() {
            return this.query;
        }

        public BytesReference source() {
            return this.source;
        }

        public String[] types() {
            return this.types;
        }

        public String[] filteringAliases() {
            return filteringAliases;
        }

        public Query aliasFilter() {
            return aliasFilter;
        }

        public boolean nested() {
            return parentFilter != null;
        }

        public BitSetProducer parentFilter() {
            return parentFilter;
        }

        public Operation.Origin origin() {
            return this.origin;
        }

        /**
         * Returns operation start time in nanoseconds.
         */
        public long startTime() {
            return this.startTime;
        }

        public DeleteByQuery endTime(long endTime) {
            this.endTime = endTime;
            return this;
        }

        /**
         * Returns operation end time in nanoseconds.
         */
        public long endTime() {
            return this.endTime;
        }
    }


    public static class Get {
        private final boolean realtime;
        private final Term uid;
        private long version = Versions.MATCH_ANY;
        private VersionType versionType = VersionType.INTERNAL;

        public Get(boolean realtime, Term uid) {
            this.realtime = realtime;
            this.uid = uid;
        }

        public boolean realtime() {
            return this.realtime;
        }

        public Term uid() {
            return uid;
        }

        public long version() {
            return version;
        }

        public Get version(long version) {
            this.version = version;
            return this;
        }

        public VersionType versionType() {
            return versionType;
        }

        public Get versionType(VersionType versionType) {
            this.versionType = versionType;
            return this;
        }
    }

    public static class GetResult implements Releasable {
        private final boolean exists;
        private final long version;
        private final Translog.Source source;
        private final Versions.DocIdAndVersion docIdAndVersion;
        private final Searcher searcher;

        public static final GetResult NOT_EXISTS = new GetResult(false, Versions.NOT_FOUND, null);

        public GetResult(boolean exists, long version, @Nullable Translog.Source source) {
            this.source = source;
            this.exists = exists;
            this.version = version;
            this.docIdAndVersion = null;
            this.searcher = null;
        }

        public GetResult(Searcher searcher, Versions.DocIdAndVersion docIdAndVersion) {
            this.exists = true;
            this.source = null;
            this.version = docIdAndVersion.version;
            this.docIdAndVersion = docIdAndVersion;
            this.searcher = searcher;
        }

        public boolean exists() {
            return exists;
        }

        public long version() {
            return this.version;
        }

        @Nullable
        public Translog.Source source() {
            return source;
        }

        public Searcher searcher() {
            return this.searcher;
        }

        public Versions.DocIdAndVersion docIdAndVersion() {
            return docIdAndVersion;
        }

        @Override
        public void close() {
            release();
        }

        public void release() {
            if (searcher != null) {
                searcher.close();
            }
        }
    }

    protected abstract SearcherManager getSearcherManager();

    /**
     * Method to close the engine while the write lock is held.
     */
    protected abstract void closeNoLock(String reason);

    /**
     * Flush the engine (committing segments to disk and truncating the
     * translog) and close it.
     */
    public void flushAndClose() throws IOException {
        if (isClosed.get() == false) {
            logger.trace("flushAndClose now acquire writeLock");
            try (ReleasableLock lock = writeLock.acquire()) {
                logger.trace("flushAndClose now acquired writeLock");
                try {
                    logger.debug("flushing shard on close - this might take some time to sync files to disk");
                    try {
                        flush(); // TODO we might force a flush in the future since we have the write lock already even though recoveries are running.
                    } catch (FlushNotAllowedEngineException ex) {
                        logger.debug("flush not allowed during flushAndClose - skipping");
                    } catch (EngineClosedException ex) {
                        logger.debug("engine already closed - skipping flushAndClose");
                    }
                } finally {
                    close(); // double close is not a problem
                }
            }
        }
    }

    @Override
    public void close() throws IOException {
        if (isClosed.get() == false) { // don't acquire the write lock if we are already closed
            logger.debug("close now acquiring writeLock");
            try (ReleasableLock lock = writeLock.acquire()) {
                logger.debug("close acquired writeLock");
                closeNoLock("api");
            }
        }
    }

    public static class CommitId implements Writeable {

        private final byte[] id;

        public CommitId(byte[] id) {
            assert id != null;
            this.id = Arrays.copyOf(id, id.length);
        }

        public CommitId(StreamInput in) throws IOException {
            assert in != null;
            this.id = in.readByteArray();
        }

        @Override
        public String toString() {
            return Base64.encodeBytes(id);
        }

        @Override
        public CommitId readFrom(StreamInput in) throws IOException {
            return new CommitId(in);
        }

        @Override
        public void writeTo(StreamOutput out) throws IOException {
            out.writeByteArray(id);
        }

        public boolean idsEqual(byte[] id) {
            return Arrays.equals(id, this.id);
        }

        @Override
        public boolean equals(Object o) {
            if (this == o) {
                return true;
            }
            if (o == null || getClass() != o.getClass()) {
                return false;
            }

            CommitId commitId = (CommitId) o;

            if (!Arrays.equals(id, commitId.id)) {
                return false;
            }

            return true;
        }

        @Override
        public int hashCode() {
            return Arrays.hashCode(id);
        }
    }

    public void onSettingsChanged() {
    }

    /**
     * Returns the timestamp of the last write in nanoseconds.
     * Note: this time might not be absolutely accurate since the {@link Operation#startTime()} is used which might be
     * slightly inaccurate.
     *
     * @see System#nanoTime()
     * @see Operation#startTime()
     */
    public long getLastWriteNanos() {
        return this.lastWriteNanos;
    }

    /**
     * Called for each new opened engine searcher to warm new segments
     *
     * @see EngineConfig#getWarmer()
     */
    public interface Warmer {
        /**
<<<<<<< HEAD
         * Called once a new Searcher is opened.
         *
         * @param searcher         the searcer to warm
         * @param isTopLevelReader <code>true</code> iff the searcher is build from a top-level reader.
         *                         Otherwise the searcher might be build from a leaf reader to warm in isolation
=======
         * Called once a new Searcher is opened on the top-level searcher.
>>>>>>> b8227a72
         */
        void warm(Engine.Searcher searcher);
    }

    /**
     * Request that this engine throttle incoming indexing requests to one thread.  Must be matched by a later call to {@link deactivateThrottling}.
     */
    public abstract void activateThrottling();

    /**
     * Reverses a previous {@link #activateThrottling} call.
     */
    public abstract void deactivateThrottling();
}<|MERGE_RESOLUTION|>--- conflicted
+++ resolved
@@ -1241,15 +1241,7 @@
      */
     public interface Warmer {
         /**
-<<<<<<< HEAD
-         * Called once a new Searcher is opened.
-         *
-         * @param searcher         the searcer to warm
-         * @param isTopLevelReader <code>true</code> iff the searcher is build from a top-level reader.
-         *                         Otherwise the searcher might be build from a leaf reader to warm in isolation
-=======
          * Called once a new Searcher is opened on the top-level searcher.
->>>>>>> b8227a72
          */
         void warm(Engine.Searcher searcher);
     }
