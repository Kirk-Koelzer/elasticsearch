/*
 * Licensed to Elasticsearch under one or more contributor
 * license agreements. See the NOTICE file distributed with
 * this work for additional information regarding copyright
 * ownership. Elasticsearch licenses this file to you under
 * the Apache License, Version 2.0 (the "License"); you may
 * not use this file except in compliance with the License.
 * You may obtain a copy of the License at
 *
 *    http://www.apache.org/licenses/LICENSE-2.0
 *
 * Unless required by applicable law or agreed to in writing,
 * software distributed under the License is distributed on an
 * "AS IS" BASIS, WITHOUT WARRANTIES OR CONDITIONS OF ANY
 * KIND, either express or implied.  See the License for the
 * specific language governing permissions and limitations
 * under the License.
 */

package org.elasticsearch.index.query;

import org.apache.lucene.search.BooleanQuery;
<<<<<<< HEAD
=======
import org.apache.lucene.search.MatchAllDocsQuery;
import org.apache.lucene.search.Query;
import org.elasticsearch.common.ParsingException;
>>>>>>> c8d1f7aa
import org.elasticsearch.common.inject.Inject;
import org.elasticsearch.common.lucene.search.Queries;
import org.elasticsearch.common.settings.Settings;
import org.elasticsearch.common.xcontent.XContentParser;

import java.io.IOException;
import java.util.ArrayList;
import java.util.List;

import static org.elasticsearch.common.lucene.search.Queries.fixNegativeQueryIfNeeded;

/**
 * Parser for bool query
 */
public class BoolQueryParser extends BaseQueryParser<BoolQueryBuilder> {

    @Inject
    public BoolQueryParser(Settings settings) {
        BooleanQuery.setMaxClauseCount(settings.getAsInt("index.query.bool.max_clause_count", settings.getAsInt("indices.query.bool.max_clause_count", BooleanQuery.getMaxClauseCount())));
    }

    @Override
    public String[] names() {
        return new String[]{BoolQueryBuilder.NAME};
    }

    @Override
<<<<<<< HEAD
    public BoolQueryBuilder fromXContent(QueryParseContext parseContext) throws IOException, QueryParsingException {
=======
    public Query parse(QueryParseContext parseContext) throws IOException, ParsingException {
>>>>>>> c8d1f7aa
        XContentParser parser = parseContext.parser();

        boolean disableCoord = BoolQueryBuilder.DISABLE_COORD_DEFAULT;
        boolean adjustPureNegative = BoolQueryBuilder.ADJUST_PURE_NEGATIVE_DEFAULT;
        float boost = AbstractQueryBuilder.DEFAULT_BOOST;
        String minimumShouldMatch = null;

        final List<QueryBuilder> mustClauses = new ArrayList<>();
        final List<QueryBuilder> mustNotClauses = new ArrayList<>();
        final List<QueryBuilder> shouldClauses = new ArrayList<>();
        final List<QueryBuilder> filterClauses = new ArrayList<>();
        String queryName = null;

        String currentFieldName = null;
        XContentParser.Token token;
        QueryBuilder query;
        while ((token = parser.nextToken()) != XContentParser.Token.END_OBJECT) {
            if (token == XContentParser.Token.FIELD_NAME) {
                currentFieldName = parser.currentName();
            } else if (parseContext.isDeprecatedSetting(currentFieldName)) {
                // skip
            } else if (token == XContentParser.Token.START_OBJECT) {
                switch (currentFieldName) {
                case "must":
                    query = parseContext.parseInnerQueryBuilder();
                    mustClauses.add(query);
                    break;
                case "should":
                    query = parseContext.parseInnerQueryBuilder();
                    shouldClauses.add(query);
                    break;
                case "filter":
                    query = parseContext.parseInnerFilterToQueryBuilder();
                    filterClauses.add(query);
                    break;
                case "must_not":
                case "mustNot":
                    query = parseContext.parseInnerFilterToQueryBuilder();
                    mustNotClauses.add(query);
                    break;
                default:
                    throw new ParsingException(parseContext, "[bool] query does not support [" + currentFieldName + "]");
                }
            } else if (token == XContentParser.Token.START_ARRAY) {
                while ((token = parser.nextToken()) != XContentParser.Token.END_ARRAY) {
                    switch (currentFieldName) {
                    case "must":
                        query = parseContext.parseInnerQueryBuilder();
                        mustClauses.add(query);
                        break;
                    case "should":
                        query = parseContext.parseInnerQueryBuilder();
                        shouldClauses.add(query);
                        break;
                    case "filter":
                        query = parseContext.parseInnerFilterToQueryBuilder();
                        filterClauses.add(query);
                        break;
                    case "must_not":
                    case "mustNot":
                        query = parseContext.parseInnerFilterToQueryBuilder();
                        mustNotClauses.add(query);
                        break;
                    default:
                        throw new ParsingException(parseContext, "bool query does not support [" + currentFieldName + "]");
                    }
                }
            } else if (token.isValue()) {
                if ("disable_coord".equals(currentFieldName) || "disableCoord".equals(currentFieldName)) {
                    disableCoord = parser.booleanValue();
                } else if ("minimum_should_match".equals(currentFieldName) || "minimumShouldMatch".equals(currentFieldName)) {
                    minimumShouldMatch = parser.textOrNull();
                } else if ("boost".equals(currentFieldName)) {
                    boost = parser.floatValue();
                } else if ("minimum_number_should_match".equals(currentFieldName) || "minimumNumberShouldMatch".equals(currentFieldName)) {
                    minimumShouldMatch = parser.textOrNull();
                } else if ("adjust_pure_negative".equals(currentFieldName) || "adjustPureNegative".equals(currentFieldName)) {
                    adjustPureNegative = parser.booleanValue();
                } else if ("_name".equals(currentFieldName)) {
                    queryName = parser.text();
                } else {
                    throw new ParsingException(parseContext, "[bool] query does not support [" + currentFieldName + "]");
                }
            }
        }
        BoolQueryBuilder boolQuery = new BoolQueryBuilder();
        for (QueryBuilder queryBuilder : mustClauses) {
            boolQuery.must(queryBuilder);
        }
        for (QueryBuilder queryBuilder : mustNotClauses) {
            boolQuery.mustNot(queryBuilder);
        }
        for (QueryBuilder queryBuilder : shouldClauses) {
            boolQuery.should(queryBuilder);
        }
        for (QueryBuilder queryBuilder : filterClauses) {
            boolQuery.filter(queryBuilder);
        }
        boolQuery.boost(boost);
        boolQuery.disableCoord(disableCoord);
        boolQuery.adjustPureNegative(adjustPureNegative);
        boolQuery.minimumNumberShouldMatch(minimumShouldMatch);
        boolQuery.queryName(queryName);
        return boolQuery;
    }

    @Override
    public BoolQueryBuilder getBuilderPrototype() {
        return BoolQueryBuilder.PROTOTYPE;
    }
}<|MERGE_RESOLUTION|>--- conflicted
+++ resolved
@@ -20,12 +20,7 @@
 package org.elasticsearch.index.query;
 
 import org.apache.lucene.search.BooleanQuery;
-<<<<<<< HEAD
-=======
-import org.apache.lucene.search.MatchAllDocsQuery;
-import org.apache.lucene.search.Query;
 import org.elasticsearch.common.ParsingException;
->>>>>>> c8d1f7aa
 import org.elasticsearch.common.inject.Inject;
 import org.elasticsearch.common.lucene.search.Queries;
 import org.elasticsearch.common.settings.Settings;
@@ -53,11 +48,7 @@
     }
 
     @Override
-<<<<<<< HEAD
-    public BoolQueryBuilder fromXContent(QueryParseContext parseContext) throws IOException, QueryParsingException {
-=======
-    public Query parse(QueryParseContext parseContext) throws IOException, ParsingException {
->>>>>>> c8d1f7aa
+    public BoolQueryBuilder fromXContent(QueryParseContext parseContext) throws IOException, ParsingException {
         XContentParser parser = parseContext.parser();
 
         boolean disableCoord = BoolQueryBuilder.DISABLE_COORD_DEFAULT;
