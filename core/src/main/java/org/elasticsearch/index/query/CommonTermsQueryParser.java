/*
 * Licensed to Elasticsearch under one or more contributor
 * license agreements. See the NOTICE file distributed with
 * this work for additional information regarding copyright
 * ownership. Elasticsearch licenses this file to you under
 * the Apache License, Version 2.0 (the "License"); you may
 * not use this file except in compliance with the License.
 * You may obtain a copy of the License at
 *
 *    http://www.apache.org/licenses/LICENSE-2.0
 *
 * Unless required by applicable law or agreed to in writing,
 * software distributed under the License is distributed on an
 * "AS IS" BASIS, WITHOUT WARRANTIES OR CONDITIONS OF ANY
 * KIND, either express or implied.  See the License for the
 * specific language governing permissions and limitations
 * under the License.
 */

package org.elasticsearch.index.query;

<<<<<<< HEAD
=======
import org.apache.lucene.analysis.Analyzer;
import org.apache.lucene.analysis.TokenStream;
import org.apache.lucene.analysis.tokenattributes.CharTermAttribute;
import org.apache.lucene.index.Term;
import org.apache.lucene.queries.ExtendedCommonTermsQuery;
import org.apache.lucene.search.BooleanClause;
import org.apache.lucene.search.BooleanClause.Occur;
import org.apache.lucene.search.Query;
import org.apache.lucene.util.BytesRefBuilder;
import org.elasticsearch.common.ParsingException;
>>>>>>> c8d1f7aa
import org.elasticsearch.common.inject.Inject;
import org.elasticsearch.common.xcontent.XContentParser;

import java.io.IOException;

/**
 * Parser for common terms query
 */
public class CommonTermsQueryParser extends BaseQueryParser<CommonTermsQueryBuilder> {

    @Override
    public String[] names() {
        return new String[] { CommonTermsQueryBuilder.NAME };
    }

    @Override
<<<<<<< HEAD
    public CommonTermsQueryBuilder fromXContent(QueryParseContext parseContext) throws IOException, QueryParsingException {
=======
    public Query parse(QueryParseContext parseContext) throws IOException, ParsingException {
>>>>>>> c8d1f7aa
        XContentParser parser = parseContext.parser();
        XContentParser.Token token = parser.nextToken();
        if (token != XContentParser.Token.FIELD_NAME) {
            throw new ParsingException(parseContext, "[common] query malformed, no field");
        }
        String fieldName = parser.currentName();
        Object text = null;
        float boost = AbstractQueryBuilder.DEFAULT_BOOST;
        String analyzer = null;
        String lowFreqMinimumShouldMatch = null;
        String highFreqMinimumShouldMatch = null;
        boolean disableCoord = CommonTermsQueryBuilder.DEFAULT_DISABLE_COORD;
        Operator highFreqOperator = CommonTermsQueryBuilder.DEFAULT_HIGH_FREQ_OCCUR;
        Operator lowFreqOperator = CommonTermsQueryBuilder.DEFAULT_LOW_FREQ_OCCUR;
        float cutoffFrequency = CommonTermsQueryBuilder.DEFAULT_CUTOFF_FREQ;
        String queryName = null;
        token = parser.nextToken();
        if (token == XContentParser.Token.START_OBJECT) {
            String currentFieldName = null;
            while ((token = parser.nextToken()) != XContentParser.Token.END_OBJECT) {
                if (token == XContentParser.Token.FIELD_NAME) {
                    currentFieldName = parser.currentName();
                } else if (token == XContentParser.Token.START_OBJECT) {
                    if ("minimum_should_match".equals(currentFieldName) || "minimumShouldMatch".equals(currentFieldName)) {
                        String innerFieldName = null;
                        while ((token = parser.nextToken()) != XContentParser.Token.END_OBJECT) {
                            if (token == XContentParser.Token.FIELD_NAME) {
                                innerFieldName = parser.currentName();
                            } else if (token.isValue()) {
                                if ("low_freq".equals(innerFieldName) || "lowFreq".equals(innerFieldName)) {
                                    lowFreqMinimumShouldMatch = parser.text();
                                } else if ("high_freq".equals(innerFieldName) || "highFreq".equals(innerFieldName)) {
                                    highFreqMinimumShouldMatch = parser.text();
                                } else {
                                    throw new ParsingException(parseContext, "[common] query does not support [" + innerFieldName
                                            + "] for [" + currentFieldName + "]");
                                }
                            }
                        }
                    } else {
                        throw new ParsingException(parseContext, "[common] query does not support [" + currentFieldName + "]");
                    }
                } else if (token.isValue()) {
                    if ("query".equals(currentFieldName)) {
                        text = parser.objectText();
                    } else if ("analyzer".equals(currentFieldName)) {
<<<<<<< HEAD
                        analyzer = parser.text();
=======
                        String analyzer = parser.text();
                        if (parseContext.analysisService().analyzer(analyzer) == null) {
                            throw new ParsingException(parseContext, "[common] analyzer [" + parser.text() + "] not found");
                        }
                        queryAnalyzer = analyzer;
>>>>>>> c8d1f7aa
                    } else if ("disable_coord".equals(currentFieldName) || "disableCoord".equals(currentFieldName)) {
                        disableCoord = parser.booleanValue();
                    } else if ("boost".equals(currentFieldName)) {
                        boost = parser.floatValue();
                    } else if ("high_freq_operator".equals(currentFieldName) || "highFreqOperator".equals(currentFieldName)) {
<<<<<<< HEAD
                        highFreqOperator = Operator.fromString(parser.text());
                    } else if ("low_freq_operator".equals(currentFieldName) || "lowFreqOperator".equals(currentFieldName)) {
                        lowFreqOperator = Operator.fromString(parser.text());
=======
                        String op = parser.text();
                        if ("or".equalsIgnoreCase(op)) {
                            highFreqOccur = BooleanClause.Occur.SHOULD;
                        } else if ("and".equalsIgnoreCase(op)) {
                            highFreqOccur = BooleanClause.Occur.MUST;
                        } else {
                            throw new ParsingException(parseContext,
                                    "[common] query requires operator to be either 'and' or 'or', not [" + op + "]");
                        }
                    } else if ("low_freq_operator".equals(currentFieldName) || "lowFreqOperator".equals(currentFieldName)) {
                        String op = parser.text();
                        if ("or".equalsIgnoreCase(op)) {
                            lowFreqOccur = BooleanClause.Occur.SHOULD;
                        } else if ("and".equalsIgnoreCase(op)) {
                            lowFreqOccur = BooleanClause.Occur.MUST;
                        } else {
                            throw new ParsingException(parseContext,
                                    "[common] query requires operator to be either 'and' or 'or', not [" + op + "]");
                        }
>>>>>>> c8d1f7aa
                    } else if ("minimum_should_match".equals(currentFieldName) || "minimumShouldMatch".equals(currentFieldName)) {
                        lowFreqMinimumShouldMatch = parser.text();
                    } else if ("cutoff_frequency".equals(currentFieldName)) {
                        cutoffFrequency = parser.floatValue();
                    } else if ("_name".equals(currentFieldName)) {
                        queryName = parser.text();
                    } else {
                        throw new ParsingException(parseContext, "[common] query does not support [" + currentFieldName + "]");
                    }
                }
            }
            parser.nextToken();
        } else {
            text = parser.objectText();
            // move to the next token
            token = parser.nextToken();
            if (token != XContentParser.Token.END_OBJECT) {
                throw new ParsingException(
                        parseContext,
                        "[common] query parsed in simplified form, with direct field name, but included more options than just the field name, possibly use its 'options' form, with 'query' element?");
            }
        }

<<<<<<< HEAD
        if (text == null) {
            throw new QueryParsingException(parseContext, "No text specified for text query");
=======
        if (value == null) {
            throw new ParsingException(parseContext, "No text specified for text query");
>>>>>>> c8d1f7aa
        }
        return new CommonTermsQueryBuilder(fieldName, text)
                .lowFreqMinimumShouldMatch(lowFreqMinimumShouldMatch)
                .highFreqMinimumShouldMatch(highFreqMinimumShouldMatch)
                .analyzer(analyzer)
                .highFreqOperator(highFreqOperator)
                .lowFreqOperator(lowFreqOperator)
                .disableCoord(disableCoord)
                .cutoffFrequency(cutoffFrequency)
                .boost(boost)
                .queryName(queryName);
    }

    @Override
    public CommonTermsQueryBuilder getBuilderPrototype() {
        return CommonTermsQueryBuilder.PROTOTYPE;
    }
}<|MERGE_RESOLUTION|>--- conflicted
+++ resolved
@@ -19,19 +19,7 @@
 
 package org.elasticsearch.index.query;
 
-<<<<<<< HEAD
-=======
-import org.apache.lucene.analysis.Analyzer;
-import org.apache.lucene.analysis.TokenStream;
-import org.apache.lucene.analysis.tokenattributes.CharTermAttribute;
-import org.apache.lucene.index.Term;
-import org.apache.lucene.queries.ExtendedCommonTermsQuery;
-import org.apache.lucene.search.BooleanClause;
-import org.apache.lucene.search.BooleanClause.Occur;
-import org.apache.lucene.search.Query;
-import org.apache.lucene.util.BytesRefBuilder;
 import org.elasticsearch.common.ParsingException;
->>>>>>> c8d1f7aa
 import org.elasticsearch.common.inject.Inject;
 import org.elasticsearch.common.xcontent.XContentParser;
 
@@ -48,11 +36,7 @@
     }
 
     @Override
-<<<<<<< HEAD
-    public CommonTermsQueryBuilder fromXContent(QueryParseContext parseContext) throws IOException, QueryParsingException {
-=======
-    public Query parse(QueryParseContext parseContext) throws IOException, ParsingException {
->>>>>>> c8d1f7aa
+    public CommonTermsQueryBuilder fromXContent(QueryParseContext parseContext) throws IOException {
         XContentParser parser = parseContext.parser();
         XContentParser.Token token = parser.nextToken();
         if (token != XContentParser.Token.FIELD_NAME) {
@@ -99,45 +83,15 @@
                     if ("query".equals(currentFieldName)) {
                         text = parser.objectText();
                     } else if ("analyzer".equals(currentFieldName)) {
-<<<<<<< HEAD
                         analyzer = parser.text();
-=======
-                        String analyzer = parser.text();
-                        if (parseContext.analysisService().analyzer(analyzer) == null) {
-                            throw new ParsingException(parseContext, "[common] analyzer [" + parser.text() + "] not found");
-                        }
-                        queryAnalyzer = analyzer;
->>>>>>> c8d1f7aa
                     } else if ("disable_coord".equals(currentFieldName) || "disableCoord".equals(currentFieldName)) {
                         disableCoord = parser.booleanValue();
                     } else if ("boost".equals(currentFieldName)) {
                         boost = parser.floatValue();
                     } else if ("high_freq_operator".equals(currentFieldName) || "highFreqOperator".equals(currentFieldName)) {
-<<<<<<< HEAD
                         highFreqOperator = Operator.fromString(parser.text());
                     } else if ("low_freq_operator".equals(currentFieldName) || "lowFreqOperator".equals(currentFieldName)) {
                         lowFreqOperator = Operator.fromString(parser.text());
-=======
-                        String op = parser.text();
-                        if ("or".equalsIgnoreCase(op)) {
-                            highFreqOccur = BooleanClause.Occur.SHOULD;
-                        } else if ("and".equalsIgnoreCase(op)) {
-                            highFreqOccur = BooleanClause.Occur.MUST;
-                        } else {
-                            throw new ParsingException(parseContext,
-                                    "[common] query requires operator to be either 'and' or 'or', not [" + op + "]");
-                        }
-                    } else if ("low_freq_operator".equals(currentFieldName) || "lowFreqOperator".equals(currentFieldName)) {
-                        String op = parser.text();
-                        if ("or".equalsIgnoreCase(op)) {
-                            lowFreqOccur = BooleanClause.Occur.SHOULD;
-                        } else if ("and".equalsIgnoreCase(op)) {
-                            lowFreqOccur = BooleanClause.Occur.MUST;
-                        } else {
-                            throw new ParsingException(parseContext,
-                                    "[common] query requires operator to be either 'and' or 'or', not [" + op + "]");
-                        }
->>>>>>> c8d1f7aa
                     } else if ("minimum_should_match".equals(currentFieldName) || "minimumShouldMatch".equals(currentFieldName)) {
                         lowFreqMinimumShouldMatch = parser.text();
                     } else if ("cutoff_frequency".equals(currentFieldName)) {
@@ -161,13 +115,8 @@
             }
         }
 
-<<<<<<< HEAD
         if (text == null) {
-            throw new QueryParsingException(parseContext, "No text specified for text query");
-=======
-        if (value == null) {
             throw new ParsingException(parseContext, "No text specified for text query");
->>>>>>> c8d1f7aa
         }
         return new CommonTermsQueryBuilder(fieldName, text)
                 .lowFreqMinimumShouldMatch(lowFreqMinimumShouldMatch)
