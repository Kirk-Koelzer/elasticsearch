[[secure-settings]]
=== Secure settings

Some settings are sensitive, and relying on filesystem permissions to protect
their values is not sufficient. For this use case, Elasticsearch provides a
keystore and the `elasticsearch-keystore` tool to manage the settings in the keystore.

NOTE: All commands here should be run as the user which will run Elasticsearch.

IMPORTANT: Only some settings are designed to be read from the keystore. However,
the keystore has no validation to block unsupported settings.
Adding unsupported settings to the keystore will cause {es}
to fail to start. See documentation for each setting to see if it is supported
as part of the keystore.

NOTE: All the modifications to the keystore take affect only after restarting
Elasticsearch.

These settings, just like the regular ones in the `elasticsearch.yml` config file,
need to be specified on each node in the cluster. Currently, all secure settings
are node-specific settings that must have the same value on every node.

[float]
[[creating-keystore]]
=== Creating the keystore

To create the `elasticsearch.keystore`, use the `create` command:

[source,sh]
----------------------------------------------------------------
bin/elasticsearch-keystore create -p
----------------------------------------------------------------

You will be prompted to enter the keystore password and the file `elasticsearch.keystore` will be created alongside `elasticsearch.yml`, protected with the password you specified.

NOTE: If you don't specify the `-p` flag or if you enter an empty password, the {es} keystore will be obfuscated but not password protected.

[float]
[[changing-keystore-password]]
=== Changing the password of the keystore

To change the password of the `elasticsearch.keystore`, use the `passwd` command.
If the {es} keystore is password protected, you will be prompted to enter the current password and then enter the new one

[source,sh]
----------------------------------------------------------------
bin/elasticsearch-keystore passwd
----------------------------------------------------------------

You can use the `passwd` subcommand to set a password to a previously obfuscated-only keystore, and remove the password from an encrypted keystore by setting it to an empty string.

[float]
[[list-settings]]
=== Listing settings in the keystore

A list of the settings in the keystore is available with the `list` command.
If the {es} keystore is password protected, you will be prompted to enter the password:

[source,sh]
----------------------------------------------------------------
bin/elasticsearch-keystore list
----------------------------------------------------------------

[float]
[[add-string-to-keystore]]
=== Adding string settings

Sensitive string settings, like authentication credentials for cloud plugins, can be added using the `add` command.
If the {es} keystore is password protected, you will be prompted to enter the password:

[source,sh]
----------------------------------------------------------------
bin/elasticsearch-keystore add the.setting.name.to.set
----------------------------------------------------------------

The tool will prompt for the value of the setting. To pass the value
through stdin, use the `--stdin` flag:

[source,sh]
----------------------------------------------------------------
cat /file/containing/setting/value | bin/elasticsearch-keystore add --stdin the.setting.name.to.set
----------------------------------------------------------------

You can overwrite existing entries in the keystore by setting the `-f` flag

[source,sh]
----------------------------------------------------------------
bin/elasticsearch-keystore add -f the.existing.setting.name.to.set
----------------------------------------------------------------

NOTE: The `-f` flag will also force the creation of an obfuscated-only keystore, if one doesn't already exist.

[float]
[[add-file-to-keystore]]
=== Adding file settings
You can add sensitive files, like authentication key files for cloud plugins,
using the `add-file` command. Be sure to include your file path as an argument
after the setting name.
If the {es} keystore is password protected, you will be prompted to enter the password:

[source,sh]
----------------------------------------------------------------
bin/elasticsearch-keystore add-file the.setting.name.to.set /path/example-file.json
----------------------------------------------------------------

[float]
[[remove-settings]]
=== Removing settings

To remove a setting from the keystore, use the `remove` command.
If the {es} keystore is password protected, you will be prompted to enter the password:

[source,sh]
----------------------------------------------------------------
bin/elasticsearch-keystore remove the.setting.name.to.remove
----------------------------------------------------------------

[float]
[[keystore-upgrade]]
=== Upgrading the keystore

Occasionally, the internal format of the keystore changes. When Elasticsearch is
installed from a package manager, an upgrade of the on-disk keystore to the new
format is done during package upgrade. In other cases, Elasticsearch will
perform such an upgrade during node startup. This requires that Elasticsearch
have write permissions to the directory that contains the keystore.
Alternatively, you can manually perform such an upgrade by using the `upgrade`
command:

[source,sh]
----------------------------------------------------------------
bin/elasticsearch-keystore upgrade
----------------------------------------------------------------

[float]
[[reloadable-secure-settings]]
=== Reloadable secure settings

Just like the settings values in `elasticsearch.yml`, changes to the
keystore contents are not automatically applied to the running
elasticsearch node. Re-reading settings requires a node restart.
However, certain secure settings are marked as *reloadable*.
Such settings can be {ref}/nodes-reload-secure-settings.html[re-read and applied on a running node].

The values of all secure settings, *reloadable* or not, must be identical
across all cluster nodes. After making the desired secure settings changes,
using the `bin/elasticsearch-keystore add` command, call:

[source,console]
----
POST _nodes/reload_secure_settings
{
  "reload_secure_settings": "s3cr3t" <1>
}
----
<<<<<<< HEAD
// NOTCONSOLE

<1> The password that the {es} keystore is encrypted with.

This API will decrypt and re-read the entire keystore, on every cluster node, but only the *reloadable* secure settings will be applied.
Changes to other settings will not go into effect until the next restart.
Once the call returns, the reload has been completed, meaning that all internal data structures dependent
on these settings have been changed. Everything should look as if the settings
had the new value from the start.

When changing multiple *reloadable* secure settings, modify all of them, on each cluster node, and then issue a
{ref}/nodes-reload-secure-settings.html[`reload_secure_settings`] call, instead
of reloading after each modification.
=======

This API will decrypt and re-read the entire keystore, on every cluster node,
but only the *reloadable* secure settings will be applied. Changes to other
settings will not go into effect until the next restart. Once the call returns,
the reload has been completed, meaning that all internal datastructures dependent
on these settings have been changed. Everything should look as if the settings
had the new value from the start.

When changing multiple *reloadable* secure settings, modify all of them, on
each cluster node, and then issue a `reload_secure_settings` call, instead
of reloading after each modification.

There are reloadable secure settings for:

* {plugins}/repository-azure-client-settings.html[The Azure repository plugin]
* {plugins}/discovery-ec2-usage.html#_configuring_ec2_discovery[The EC2 discovery plugin]
* {plugins}/repository-gcs-client.html[The GCS repository plugin]
* {plugins}/repository-s3-client.html[The S3 repository plugin]
>>>>>>> 5c78f606
<|MERGE_RESOLUTION|>--- conflicted
+++ resolved
@@ -153,31 +153,19 @@
   "reload_secure_settings": "s3cr3t" <1>
 }
 ----
-<<<<<<< HEAD
 // NOTCONSOLE
 
 <1> The password that the {es} keystore is encrypted with.
 
-This API will decrypt and re-read the entire keystore, on every cluster node, but only the *reloadable* secure settings will be applied.
-Changes to other settings will not go into effect until the next restart.
-Once the call returns, the reload has been completed, meaning that all internal data structures dependent
+This API will decrypt and re-read the entire keystore, on every cluster node,
+but only the *reloadable* secure settings will be applied. Changes to other
+settings will not go into effect until the next restart. Once the call returns,
+the reload has been completed, meaning that all internal data structures dependent
 on these settings have been changed. Everything should look as if the settings
 had the new value from the start.
 
 When changing multiple *reloadable* secure settings, modify all of them, on each cluster node, and then issue a
 {ref}/nodes-reload-secure-settings.html[`reload_secure_settings`] call, instead
-of reloading after each modification.
-=======
-
-This API will decrypt and re-read the entire keystore, on every cluster node,
-but only the *reloadable* secure settings will be applied. Changes to other
-settings will not go into effect until the next restart. Once the call returns,
-the reload has been completed, meaning that all internal datastructures dependent
-on these settings have been changed. Everything should look as if the settings
-had the new value from the start.
-
-When changing multiple *reloadable* secure settings, modify all of them, on
-each cluster node, and then issue a `reload_secure_settings` call, instead
 of reloading after each modification.
 
 There are reloadable secure settings for:
@@ -185,5 +173,4 @@
 * {plugins}/repository-azure-client-settings.html[The Azure repository plugin]
 * {plugins}/discovery-ec2-usage.html#_configuring_ec2_discovery[The EC2 discovery plugin]
 * {plugins}/repository-gcs-client.html[The GCS repository plugin]
-* {plugins}/repository-s3-client.html[The S3 repository plugin]
->>>>>>> 5c78f606
+* {plugins}/repository-s3-client.html[The S3 repository plugin]