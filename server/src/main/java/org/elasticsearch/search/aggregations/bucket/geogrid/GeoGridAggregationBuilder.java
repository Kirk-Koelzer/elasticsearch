--- conflicted
+++ resolved
@@ -123,16 +123,10 @@
     /**
      * Creates a new instance of the {@link ValuesSourceAggregatorFactory}-derived class specific to the geo aggregation.
      */
-<<<<<<< HEAD
     protected abstract ValuesSourceAggregatorFactory<ValuesSource.Geo> createFactory(
         String name, ValuesSourceConfig<ValuesSource.Geo> config, int precision, int requiredSize, int shardSize,
-        QueryShardContext queryShardContext, AggregatorFactory parent, Builder subFactoriesBuilder, Map<String, Object> metaData
-=======
-    protected abstract ValuesSourceAggregatorFactory<ValuesSource.GeoPoint> createFactory(
-        String name, ValuesSourceConfig<ValuesSource.GeoPoint> config, int precision, int requiredSize, int shardSize,
-        GeoBoundingBox geoBoundingBox, QueryShardContext queryShardContext, AggregatorFactory parent,
-        Builder subFactoriesBuilder, Map<String, Object> metaData
->>>>>>> 157b352b
+        GeoBoundingBox geoBoundingBox, QueryShardContext queryShardContext, AggregatorFactory parent, Builder subFactoriesBuilder,
+        Map<String, Object> metaData
     ) throws IOException;
 
     public int precision() {
