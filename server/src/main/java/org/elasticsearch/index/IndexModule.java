--- conflicted
+++ resolved
@@ -399,7 +399,8 @@
                                         MapperRegistry mapperRegistry,
                                         IndicesFieldDataCache indicesFieldDataCache,
                                         NamedWriteableRegistry namedWriteableRegistry,
-                                        BooleanSupplier idFieldDataEnabled, ValuesSourceRegistry valuesSourceRegistry) throws IOException {
+                                        BooleanSupplier idFieldDataEnabled,
+                                        ValuesSourceRegistry valuesSourceRegistry) throws IOException {
         final IndexEventListener eventListener = freeze();
         Function<IndexService, CheckedFunction<DirectoryReader, DirectoryReader, IOException>> readerWrapperFactory =
             indexReaderWrapper.get() == null ? (shard) -> null : indexReaderWrapper.get();
@@ -426,11 +427,7 @@
                 new SimilarityService(indexSettings, scriptService, similarities), shardStoreDeleter, indexAnalyzers,
                 engineFactory, circuitBreakerService, bigArrays, threadPool, scriptService, clusterService, client, queryCache,
                 directoryFactory, eventListener, readerWrapperFactory, mapperRegistry, indicesFieldDataCache, searchOperationListeners,
-<<<<<<< HEAD
-                indexOperationListeners, namedWriteableRegistry, idFieldDataEnabled, valuesSourceRegistry);
-=======
-                indexOperationListeners, namedWriteableRegistry, idFieldDataEnabled, allowExpensiveQueries);
->>>>>>> 85fa2bdb
+                indexOperationListeners, namedWriteableRegistry, idFieldDataEnabled, allowExpensiveQueries,  valuesSourceRegistry);
             success = true;
             return indexService;
         } finally {
