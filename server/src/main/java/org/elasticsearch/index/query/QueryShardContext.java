/*
 * Licensed to Elasticsearch under one or more contributor
 * license agreements. See the NOTICE file distributed with
 * this work for additional information regarding copyright
 * ownership. Elasticsearch licenses this file to you under
 * the Apache License, Version 2.0 (the "License"); you may
 * not use this file except in compliance with the License.
 * You may obtain a copy of the License at
 *
 *    http://www.apache.org/licenses/LICENSE-2.0
 *
 * Unless required by applicable law or agreed to in writing,
 * software distributed under the License is distributed on an
 * "AS IS" BASIS, WITHOUT WARRANTIES OR CONDITIONS OF ANY
 * KIND, either express or implied.  See the License for the
 * specific language governing permissions and limitations
 * under the License.
 */

package org.elasticsearch.index.query;

import org.apache.logging.log4j.LogManager;
import org.apache.lucene.analysis.Analyzer;
import org.apache.lucene.index.IndexReader;
import org.apache.lucene.search.IndexSearcher;
import org.apache.lucene.search.Query;
import org.apache.lucene.search.join.BitSetProducer;
import org.apache.lucene.search.similarities.Similarity;
import org.apache.lucene.util.SetOnce;
import org.elasticsearch.Version;
import org.elasticsearch.action.ActionListener;
import org.elasticsearch.client.Client;
import org.elasticsearch.common.CheckedFunction;
import org.elasticsearch.common.ParsingException;
import org.elasticsearch.common.io.stream.NamedWriteableRegistry;
import org.elasticsearch.common.logging.DeprecationLogger;
import org.elasticsearch.common.lucene.search.Queries;
import org.elasticsearch.common.util.BigArrays;
import org.elasticsearch.common.xcontent.NamedXContentRegistry;
import org.elasticsearch.common.xcontent.XContentParser;
import org.elasticsearch.index.Index;
import org.elasticsearch.index.IndexSettings;
import org.elasticsearch.index.analysis.IndexAnalyzers;
import org.elasticsearch.index.cache.bitset.BitsetFilterCache;
import org.elasticsearch.index.fielddata.IndexFieldData;
import org.elasticsearch.index.mapper.ContentPath;
import org.elasticsearch.index.mapper.MappedFieldType;
import org.elasticsearch.index.mapper.Mapper;
import org.elasticsearch.index.mapper.MapperService;
import org.elasticsearch.index.mapper.ObjectMapper;
import org.elasticsearch.index.mapper.TextFieldMapper;
import org.elasticsearch.index.mapper.TypeFieldMapper;
import org.elasticsearch.index.query.support.NestedScope;
import org.elasticsearch.index.similarity.SimilarityService;
import org.elasticsearch.script.Script;
import org.elasticsearch.script.ScriptContext;
import org.elasticsearch.script.ScriptFactory;
import org.elasticsearch.script.ScriptService;
import org.elasticsearch.search.aggregations.support.ValuesSourceRegistry;
import org.elasticsearch.search.lookup.SearchLookup;
import org.elasticsearch.transport.RemoteClusterAware;

import java.io.IOException;
import java.util.HashMap;
import java.util.List;
import java.util.Map;
import java.util.Set;
import java.util.function.BiConsumer;
import java.util.function.BiFunction;
import java.util.function.BooleanSupplier;
import java.util.function.LongSupplier;
import java.util.function.Predicate;

/**
 * Context object used to create lucene queries on the shard level.
 */
public class QueryShardContext extends QueryRewriteContext {
    private static final DeprecationLogger deprecationLogger = new DeprecationLogger(
        LogManager.getLogger(QueryShardContext.class));
    public static final String TYPES_DEPRECATION_MESSAGE = "[types removal] Using the _type field " +
        "in queries and aggregations is deprecated, prefer to use a field instead.";

    private final ScriptService scriptService;
    private final IndexSettings indexSettings;
    private final BigArrays bigArrays;
    private final MapperService mapperService;
    private final SimilarityService similarityService;
    private final BitsetFilterCache bitsetFilterCache;
    private final BiFunction<MappedFieldType, String, IndexFieldData<?>> indexFieldDataService;
    private final int shardId;
    private final IndexSearcher searcher;
    private boolean cacheable = true;
    private final SetOnce<Boolean> frozen = new SetOnce<>();

    private final Index fullyQualifiedIndex;
    private final Predicate<String> indexNameMatcher;
    private final BooleanSupplier allowExpensiveQueries;

    private final Map<String, Query> namedQueries = new HashMap<>();
    private boolean allowUnmappedFields;
    private boolean mapUnmappedFieldAsString;
    private NestedScope nestedScope;
    private ValuesSourceRegistry valuesSourceRegistry;

    public QueryShardContext(int shardId,
                             IndexSettings indexSettings,
                             BigArrays bigArrays,
                             BitsetFilterCache bitsetFilterCache,
                             BiFunction<MappedFieldType, String, IndexFieldData<?>> indexFieldDataLookup,
                             MapperService mapperService,
                             SimilarityService similarityService,
                             ScriptService scriptService,
                             NamedXContentRegistry xContentRegistry,
                             NamedWriteableRegistry namedWriteableRegistry,
                             Client client,
                             IndexSearcher searcher,
                             LongSupplier nowInMillis,
                             String clusterAlias,
                             Predicate<String> indexNameMatcher,
<<<<<<< HEAD
                             ValuesSourceRegistry valuesSourceRegistry) {
        this(shardId, indexSettings, bigArrays, bitsetFilterCache, indexFieldDataLookup, mapperService, similarityService,
            scriptService, xContentRegistry, namedWriteableRegistry, client, searcher, nowInMillis, indexNameMatcher,
            new Index(RemoteClusterAware.buildRemoteIndexName(clusterAlias, indexSettings.getIndex().getName()),
                indexSettings.getIndex().getUUID()), valuesSourceRegistry);
=======
                             BooleanSupplier allowExpensiveQueries) {
        this(shardId, indexSettings, bigArrays, bitsetFilterCache, indexFieldDataLookup, mapperService, similarityService,
                scriptService, xContentRegistry, namedWriteableRegistry, client, searcher, nowInMillis, indexNameMatcher,
                new Index(RemoteClusterAware.buildRemoteIndexName(clusterAlias, indexSettings.getIndex().getName()),
                        indexSettings.getIndex().getUUID()), allowExpensiveQueries);
>>>>>>> 85fa2bdb
    }

    public QueryShardContext(QueryShardContext source) {
        this(source.shardId, source.indexSettings, source.bigArrays, source.bitsetFilterCache, source.indexFieldDataService,
            source.mapperService, source.similarityService, source.scriptService, source.getXContentRegistry(),
            source.getWriteableRegistry(), source.client, source.searcher, source.nowInMillis, source.indexNameMatcher,
<<<<<<< HEAD
            source.fullyQualifiedIndex, source.valuesSourceRegistry);
=======
            source.fullyQualifiedIndex, source.allowExpensiveQueries);
>>>>>>> 85fa2bdb
    }

    private QueryShardContext(int shardId,
                              IndexSettings indexSettings,
                              BigArrays bigArrays,
                              BitsetFilterCache bitsetFilterCache,
                              BiFunction<MappedFieldType, String, IndexFieldData<?>> indexFieldDataLookup,
                              MapperService mapperService,
                              SimilarityService similarityService,
                              ScriptService scriptService,
                              NamedXContentRegistry xContentRegistry,
                              NamedWriteableRegistry namedWriteableRegistry,
                              Client client,
                              IndexSearcher searcher,
                              LongSupplier nowInMillis,
                              Predicate<String> indexNameMatcher,
                              Index fullyQualifiedIndex,
<<<<<<< HEAD
                              ValuesSourceRegistry valuesSourceRegistry) {
=======
                              BooleanSupplier allowExpensiveQueries) {
>>>>>>> 85fa2bdb
        super(xContentRegistry, namedWriteableRegistry, client, nowInMillis);
        this.shardId = shardId;
        this.similarityService = similarityService;
        this.mapperService = mapperService;
        this.bigArrays = bigArrays;
        this.bitsetFilterCache = bitsetFilterCache;
        this.indexFieldDataService = indexFieldDataLookup;
        this.allowUnmappedFields = indexSettings.isDefaultAllowUnmappedFields();
        this.nestedScope = new NestedScope();
        this.scriptService = scriptService;
        this.indexSettings = indexSettings;
        this.searcher = searcher;
        this.indexNameMatcher = indexNameMatcher;
        this.fullyQualifiedIndex = fullyQualifiedIndex;
<<<<<<< HEAD
        this.valuesSourceRegistry = valuesSourceRegistry;
=======
        this.allowExpensiveQueries = allowExpensiveQueries;
>>>>>>> 85fa2bdb
    }

    private void reset() {
        allowUnmappedFields = indexSettings.isDefaultAllowUnmappedFields();
        this.lookup = null;
        this.namedQueries.clear();
        this.nestedScope = new NestedScope();
    }

    public IndexAnalyzers getIndexAnalyzers() {
        return mapperService.getIndexAnalyzers();
    }

    public Similarity getSearchSimilarity() {
        return similarityService != null ? similarityService.similarity(mapperService) : null;
    }

    public List<String> defaultFields() {
        return indexSettings.getDefaultFields();
    }

    public boolean queryStringLenient() {
        return indexSettings.isQueryStringLenient();
    }

    public boolean queryStringAnalyzeWildcard() {
        return indexSettings.isQueryStringAnalyzeWildcard();
    }

    public boolean queryStringAllowLeadingWildcard() {
        return indexSettings.isQueryStringAllowLeadingWildcard();
    }

    public BitSetProducer bitsetFilter(Query filter) {
        return bitsetFilterCache.getBitSetProducer(filter);
    }

    public boolean allowExpensiveQueries() {
        return allowExpensiveQueries.getAsBoolean();
    }

    @SuppressWarnings("unchecked")
    public <IFD extends IndexFieldData<?>> IFD getForField(MappedFieldType fieldType) {
        return (IFD) indexFieldDataService.apply(fieldType, fullyQualifiedIndex.getName());
    }

    public void addNamedQuery(String name, Query query) {
        if (query != null) {
            namedQueries.put(name, query);
        }
    }

    public Map<String, Query> copyNamedQueries() {
        // This might be a good use case for CopyOnWriteHashMap
        return Map.copyOf(namedQueries);
    }

    /**
     * Returns all the fields that match a given pattern. If prefixed with a
     * type then the fields will be returned with a type prefix.
     */
    public Set<String> simpleMatchToIndexNames(String pattern) {
        return mapperService.simpleMatchToFullName(pattern);
    }

    public MappedFieldType fieldMapper(String name) {
        if (name.equals(TypeFieldMapper.NAME)) {
            deprecationLogger.deprecatedAndMaybeLog("query_with_types", TYPES_DEPRECATION_MESSAGE);
        }
        return failIfFieldMappingNotFound(name, mapperService.fieldType(name));
    }

    public ObjectMapper getObjectMapper(String name) {
        return mapperService.getObjectMapper(name);
    }

    /**
     * Gets the search analyzer for the given field, or the default if there is none present for the field
     * TODO: remove this by moving defaults into mappers themselves
     */
    public Analyzer getSearchAnalyzer(MappedFieldType fieldType) {
        if (fieldType.searchAnalyzer() != null) {
            return fieldType.searchAnalyzer();
        }
        return getMapperService().searchAnalyzer();
    }

    /**
     * Gets the search quote analyzer for the given field, or the default if there is none present for the field
     * TODO: remove this by moving defaults into mappers themselves
     */
    public Analyzer getSearchQuoteAnalyzer(MappedFieldType fieldType) {
        if (fieldType.searchQuoteAnalyzer() != null) {
            return fieldType.searchQuoteAnalyzer();
        }
        return getMapperService().searchQuoteAnalyzer();
    }

    public ValuesSourceRegistry getValuesSourceRegistry() {
        return valuesSourceRegistry;
    }

    public void setAllowUnmappedFields(boolean allowUnmappedFields) {
        this.allowUnmappedFields = allowUnmappedFields;
    }

    public void setMapUnmappedFieldAsString(boolean mapUnmappedFieldAsString) {
        this.mapUnmappedFieldAsString = mapUnmappedFieldAsString;
    }

    MappedFieldType failIfFieldMappingNotFound(String name, MappedFieldType fieldMapping) {
        if (fieldMapping != null || allowUnmappedFields) {
            return fieldMapping;
        } else if (mapUnmappedFieldAsString) {
            TextFieldMapper.Builder builder = new TextFieldMapper.Builder(name);
            return builder.build(new Mapper.BuilderContext(indexSettings.getSettings(), new ContentPath(1))).fieldType();
        } else {
            throw new QueryShardException(this, "No field mapping can be found for the field with name [{}]", name);
        }
    }

    private SearchLookup lookup = null;

    public SearchLookup lookup() {
        if (lookup == null) {
            lookup = new SearchLookup(getMapperService(),
                    mappedFieldType -> indexFieldDataService.apply(mappedFieldType, fullyQualifiedIndex.getName()));
        }
        return lookup;
    }

    public NestedScope nestedScope() {
        return nestedScope;
    }

    public Version indexVersionCreated() {
        return indexSettings.getIndexVersionCreated();
    }

    /**
     *  Given an index pattern, checks whether it matches against the current shard. The pattern
     *  may represent a fully qualified index name if the search targets remote shards.
     */
    public boolean indexMatches(String pattern) {
        return indexNameMatcher.test(pattern);
    }

    public ParsedQuery toQuery(QueryBuilder queryBuilder) {
        return toQuery(queryBuilder, q -> {
            Query query = q.toQuery(this);
            if (query == null) {
                query = Queries.newMatchNoDocsQuery("No query left after rewrite.");
            }
            return query;
        });
    }

    private ParsedQuery toQuery(QueryBuilder queryBuilder, CheckedFunction<QueryBuilder, Query, IOException> filterOrQuery) {
        reset();
        try {
            QueryBuilder rewriteQuery = Rewriteable.rewrite(queryBuilder, this, true);
            return new ParsedQuery(filterOrQuery.apply(rewriteQuery), copyNamedQueries());
        } catch(QueryShardException | ParsingException e) {
            throw e;
        } catch(Exception e) {
            throw new QueryShardException(this, "failed to create query: {}", e, e.getMessage());
        } finally {
            reset();
        }
    }

    public Index index() {
        return indexSettings.getIndex();
    }

    /** Compile script using script service */
    public <FactoryType> FactoryType compile(Script script, ScriptContext<FactoryType> context) {
        FactoryType factory = scriptService.compile(script, context);
        if (factory instanceof ScriptFactory && ((ScriptFactory) factory).isResultDeterministic() == false) {
            failIfFrozen();
        }
        return factory;
    }

    /**
     * if this method is called the query context will throw exception if methods are accessed
     * that could yield different results across executions like {@link #getClient()}
     */
    public final void freezeContext() {
        this.frozen.set(Boolean.TRUE);
    }

    /**
     * This method fails if {@link #freezeContext()} is called before on this
     * context. This is used to <i>seal</i>.
     *
     * This methods and all methods that call it should be final to ensure that
     * setting the request as not cacheable and the freezing behaviour of this
     * class cannot be bypassed. This is important so we can trust when this
     * class says a request can be cached.
     */
    protected final void failIfFrozen() {
        this.cacheable = false;
        if (frozen.get() == Boolean.TRUE) {
            throw new IllegalArgumentException("features that prevent cachability are disabled on this context");
        } else {
            assert frozen.get() == null : frozen.get();
        }
    }

    @Override
    public void registerAsyncAction(BiConsumer<Client, ActionListener<?>> asyncAction) {
        failIfFrozen();
        super.registerAsyncAction(asyncAction);
    }

    @Override
    @SuppressWarnings("rawtypes")
    public void executeAsyncActions(ActionListener listener) {
        failIfFrozen();
        super.executeAsyncActions(listener);
    }

    /**
     * Returns <code>true</code> iff the result of the processed search request is cacheable. Otherwise <code>false</code>
     */
    public final boolean isCacheable() {
        return cacheable;
    }

    /**
     * Returns the shard ID this context was created for.
     */
    public int getShardId() {
        return shardId;
    }

    @Override
    public final long nowInMillis() {
        failIfFrozen();
        return super.nowInMillis();
    }

    public Client getClient() {
        failIfFrozen(); // we somebody uses a terms filter with lookup for instance can't be cached...
        return client;
    }

    public QueryBuilder parseInnerQueryBuilder(XContentParser parser) throws IOException {
        return AbstractQueryBuilder.parseInnerQueryBuilder(parser);
    }

    @Override
    public final QueryShardContext convertToShardContext() {
        return this;
    }

    /**
     * Returns the index settings for this context. This might return null if the
     * context has not index scope.
     */
    public IndexSettings getIndexSettings() {
        return indexSettings;
    }

    /**
     * Return the MapperService.
     */
    public MapperService getMapperService() {
        return mapperService;
    }

    /** Return the current {@link IndexReader}, or {@code null} if no index reader is available,
     *  for instance if this rewrite context is used to index queries (percolation). */
    public IndexReader getIndexReader() {
        return searcher == null ? null : searcher.getIndexReader();
    }

    /** Return the current {@link IndexSearcher}, or {@code null} if no index reader is available,
     *  for instance if this rewrite context is used to index queries (percolation). */
    public IndexSearcher searcher() {
        return searcher;
    }

    /**
     * Returns the fully qualified index including a remote cluster alias if applicable, and the index uuid
     */
    public Index getFullyQualifiedIndex() {
        return fullyQualifiedIndex;
    }

    /**
     * Return the {@link BigArrays} instance for this node.
     */
    public BigArrays bigArrays() {
        return bigArrays;
    }

    public SimilarityService getSimilarityService() {
        return similarityService;
    }

    public BitsetFilterCache getBitsetFilterCache() {
        return bitsetFilterCache;
    }
}<|MERGE_RESOLUTION|>--- conflicted
+++ resolved
@@ -117,30 +117,19 @@
                              LongSupplier nowInMillis,
                              String clusterAlias,
                              Predicate<String> indexNameMatcher,
-<<<<<<< HEAD
+                             BooleanSupplier allowExpensiveQueries,
                              ValuesSourceRegistry valuesSourceRegistry) {
-        this(shardId, indexSettings, bigArrays, bitsetFilterCache, indexFieldDataLookup, mapperService, similarityService,
-            scriptService, xContentRegistry, namedWriteableRegistry, client, searcher, nowInMillis, indexNameMatcher,
-            new Index(RemoteClusterAware.buildRemoteIndexName(clusterAlias, indexSettings.getIndex().getName()),
-                indexSettings.getIndex().getUUID()), valuesSourceRegistry);
-=======
-                             BooleanSupplier allowExpensiveQueries) {
         this(shardId, indexSettings, bigArrays, bitsetFilterCache, indexFieldDataLookup, mapperService, similarityService,
                 scriptService, xContentRegistry, namedWriteableRegistry, client, searcher, nowInMillis, indexNameMatcher,
                 new Index(RemoteClusterAware.buildRemoteIndexName(clusterAlias, indexSettings.getIndex().getName()),
-                        indexSettings.getIndex().getUUID()), allowExpensiveQueries);
->>>>>>> 85fa2bdb
+                        indexSettings.getIndex().getUUID()), allowExpensiveQueries, valuesSourceRegistry);
     }
 
     public QueryShardContext(QueryShardContext source) {
         this(source.shardId, source.indexSettings, source.bigArrays, source.bitsetFilterCache, source.indexFieldDataService,
             source.mapperService, source.similarityService, source.scriptService, source.getXContentRegistry(),
             source.getWriteableRegistry(), source.client, source.searcher, source.nowInMillis, source.indexNameMatcher,
-<<<<<<< HEAD
-            source.fullyQualifiedIndex, source.valuesSourceRegistry);
-=======
-            source.fullyQualifiedIndex, source.allowExpensiveQueries);
->>>>>>> 85fa2bdb
+            source.fullyQualifiedIndex, source.allowExpensiveQueries, source.valuesSourceRegistry);
     }
 
     private QueryShardContext(int shardId,
@@ -158,11 +147,8 @@
                               LongSupplier nowInMillis,
                               Predicate<String> indexNameMatcher,
                               Index fullyQualifiedIndex,
-<<<<<<< HEAD
+                              BooleanSupplier allowExpensiveQueries,
                               ValuesSourceRegistry valuesSourceRegistry) {
-=======
-                              BooleanSupplier allowExpensiveQueries) {
->>>>>>> 85fa2bdb
         super(xContentRegistry, namedWriteableRegistry, client, nowInMillis);
         this.shardId = shardId;
         this.similarityService = similarityService;
@@ -177,11 +163,8 @@
         this.searcher = searcher;
         this.indexNameMatcher = indexNameMatcher;
         this.fullyQualifiedIndex = fullyQualifiedIndex;
-<<<<<<< HEAD
+        this.allowExpensiveQueries = allowExpensiveQueries;
         this.valuesSourceRegistry = valuesSourceRegistry;
-=======
-        this.allowExpensiveQueries = allowExpensiveQueries;
->>>>>>> 85fa2bdb
     }
 
     private void reset() {
