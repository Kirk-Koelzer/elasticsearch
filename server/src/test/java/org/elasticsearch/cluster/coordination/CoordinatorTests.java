--- conflicted
+++ resolved
@@ -266,19 +266,11 @@
             disconnect1.heal();
             disconnect2.heal();
             cluster.runFor(DEFAULT_STABILISATION_TIME, "allowing time for fault detection");
-<<<<<<< HEAD
 
             for (final ClusterNode clusterNode : cluster.clusterNodes) {
                 assertThat(clusterNode.getId() + " should be a candidate", clusterNode.coordinator.getMode(), equalTo(Mode.CANDIDATE));
             }
 
-=======
-
-            for (final ClusterNode clusterNode : cluster.clusterNodes) {
-                assertThat(clusterNode.getId() + " should be a candidate", clusterNode.coordinator.getMode(), equalTo(Mode.CANDIDATE));
-            }
-
->>>>>>> b78053c3
             // we require another node to heal to recover
             final ClusterNode toHeal = randomBoolean() ? disconnect3 : disconnect4;
             logger.info("--> healing {}", toHeal);
@@ -334,7 +326,6 @@
         try (Cluster cluster = new Cluster(3)) {
             cluster.runRandomly();
             cluster.stabilise();
-<<<<<<< HEAD
 
             final ClusterNode disconnect1 = cluster.getAnyNode();
 
@@ -351,24 +342,6 @@
                 assertThat(clusterNode.getId() + " should be a candidate", clusterNode.coordinator.getMode(), equalTo(Mode.CANDIDATE));
             }
 
-=======
-
-            final ClusterNode disconnect1 = cluster.getAnyNode();
-
-            logger.info("--> disconnecting {}", disconnect1);
-            disconnect1.disconnect();
-            cluster.stabilise();
-
-            final ClusterNode disconnect2 = cluster.getAnyNodeExcept(disconnect1);
-            logger.info("--> disconnecting {}", disconnect2);
-            disconnect2.disconnect();
-            cluster.runFor(DEFAULT_STABILISATION_TIME, "allowing time for fault detection");
-
-            for (final ClusterNode clusterNode : cluster.clusterNodes) {
-                assertThat(clusterNode.getId() + " should be a candidate", clusterNode.coordinator.getMode(), equalTo(Mode.CANDIDATE));
-            }
-
->>>>>>> b78053c3
             disconnect1.heal();
             cluster.stabilise(); // would not work if disconnect1 were removed from the configuration
         }
@@ -1246,51 +1219,6 @@
                 "waiting for leader failure");
 
             for (int i = scaledRandomIntBetween(1, 10); i >= 0; i--) {
-<<<<<<< HEAD
-                final MockLogAppender mockLogAppender;
-                try {
-                    mockLogAppender = new MockLogAppender();
-                } catch (IllegalAccessException e) {
-                    throw new AssertionError(e);
-                }
-
-                try {
-                    Loggers.addAppender(LogManager.getLogger(ClusterFormationFailureHelper.class), mockLogAppender);
-                    mockLogAppender.start();
-                    mockLogAppender.addExpectation(new MockLogAppender.LoggingExpectation() {
-                        final Set<DiscoveryNode> nodesLogged = new HashSet<>();
-
-                        @Override
-                        public void match(LogEvent event) {
-                            final String message = event.getMessage().getFormattedMessage();
-                            assertThat(message,
-                                startsWith("master not discovered or elected yet, an election requires at least 2 nodes with ids from ["));
-
-                            final List<ClusterNode> matchingNodes = cluster.clusterNodes.stream()
-                                .filter(n -> event.getContextData().<String>getValue(NODE_ID_LOG_CONTEXT_KEY)
-                                    .equals(getNodeIdForLogContext(n.getLocalNode()))).collect(Collectors.toList());
-                            assertThat(matchingNodes, hasSize(1));
-
-                            assertTrue(Regex.simpleMatch(
-                                "*have discovered *" + matchingNodes.get(0).toString() + "*discovery will continue*",
-                                message));
-
-                            nodesLogged.add(matchingNodes.get(0).getLocalNode());
-                        }
-
-                        @Override
-                        public void assertMatched() {
-                            assertThat(nodesLogged + " vs " + cluster.clusterNodes, nodesLogged,
-                                equalTo(cluster.clusterNodes.stream().map(ClusterNode::getLocalNode).collect(Collectors.toSet())));
-                        }
-                    });
-                    cluster.runFor(warningDelayMillis + DEFAULT_DELAY_VARIABILITY, "waiting for warning to be emitted");
-                    mockLogAppender.assertAllExpectationsMatched();
-                } finally {
-                    mockLogAppender.stop();
-                    Loggers.removeAppender(LogManager.getLogger(ClusterFormationFailureHelper.class), mockLogAppender);
-                }
-=======
                 final MockLogAppender mockLogAppender = new MockLogAppender();
                 try {
                     mockLogAppender.start();
@@ -1385,7 +1313,6 @@
                 Loggers.removeAppender(LogManager.getLogger(Coordinator.CoordinatorPublication.class), mockLogAppender);
                 Loggers.removeAppender(LogManager.getLogger(LagDetector.class), mockLogAppender);
                 mockLogAppender.stop();
->>>>>>> b78053c3
             }
         }
     }
