/*
 * Copyright Elasticsearch B.V. and/or licensed to Elasticsearch B.V. under one
 * or more contributor license agreements. Licensed under the Elastic License;
 * you may not use this file except in compliance with the Elastic License.
 */
package org.elasticsearch.xpack.ml.inference.loadingservice;

import org.apache.logging.log4j.LogManager;
import org.apache.logging.log4j.Logger;
import org.apache.logging.log4j.message.ParameterizedMessage;
import org.apache.logging.log4j.util.MessageSupplier;
import org.elasticsearch.ElasticsearchException;
import org.elasticsearch.action.ActionListener;
import org.elasticsearch.cluster.ClusterChangedEvent;
import org.elasticsearch.cluster.ClusterState;
import org.elasticsearch.cluster.ClusterStateListener;
import org.elasticsearch.cluster.service.ClusterService;
import org.elasticsearch.common.cache.Cache;
import org.elasticsearch.common.cache.CacheBuilder;
import org.elasticsearch.common.cache.RemovalNotification;
import org.elasticsearch.common.collect.Tuple;
import org.elasticsearch.common.settings.Setting;
import org.elasticsearch.common.settings.Settings;
import org.elasticsearch.common.unit.ByteSizeValue;
import org.elasticsearch.common.unit.TimeValue;
import org.elasticsearch.common.util.set.Sets;
import org.elasticsearch.common.xcontent.NamedXContentRegistry;
import org.elasticsearch.ingest.IngestMetadata;
import org.elasticsearch.threadpool.ThreadPool;
import org.elasticsearch.xpack.core.ml.inference.TrainedModelConfig;
import org.elasticsearch.xpack.core.ml.inference.trainedmodel.ClassificationConfig;
import org.elasticsearch.xpack.core.ml.inference.trainedmodel.InferenceConfig;
import org.elasticsearch.xpack.core.ml.inference.trainedmodel.RegressionConfig;
import org.elasticsearch.xpack.core.ml.inference.trainedmodel.TargetType;
import org.elasticsearch.xpack.core.ml.utils.ExceptionsHelper;
import org.elasticsearch.xpack.ml.MachineLearning;
import org.elasticsearch.xpack.ml.inference.TrainedModelStatsService;
import org.elasticsearch.xpack.ml.inference.ingest.InferenceProcessor;
import org.elasticsearch.xpack.ml.inference.persistence.TrainedModelProvider;
import org.elasticsearch.xpack.ml.notifications.InferenceAuditor;

import java.io.IOException;
import java.util.ArrayDeque;
import java.util.ArrayList;
import java.util.HashMap;
import java.util.HashSet;
import java.util.List;
import java.util.Map;
import java.util.Queue;
import java.util.Set;
import java.util.concurrent.TimeUnit;

/**
 * This is a thread safe model loading service.
 *
 * It will cache local models that are referenced by processors in memory (as long as it is instantiated on an ingest node).
 *
 * If more than one processor references the same model, that model will only be cached once.
 */
public class ModelLoadingService implements ClusterStateListener {

    /**
     * The maximum size of the local model cache here in the loading service
     *
     * Once the limit is reached, LRU models are evicted in favor of new models
     */
    public static final Setting<ByteSizeValue> INFERENCE_MODEL_CACHE_SIZE =
        Setting.memorySizeSetting("xpack.ml.inference_model.cache_size",
            "40%",
            Setting.Property.NodeScope);

    /**
     * How long should a model stay in the cache since its last access
     *
     * If nothing references a model via getModelForPipeline or getModelAndCache for this configured timeValue, it will be evicted.
     *
     * Specifically, in the ingest scenario, a processor will call getModelForPipeline whenever it needs to run inference.
     * So, if a processor is not executed for an extended period of time, the model will be evicted and will have to be
     * loaded again when getModelForPipeline is called.
     *
     */
    public static final Setting<TimeValue> INFERENCE_MODEL_CACHE_TTL =
        Setting.timeSetting("xpack.ml.inference_model.time_to_live",
            new TimeValue(5, TimeUnit.MINUTES),
            new TimeValue(1, TimeUnit.MILLISECONDS),
            Setting.Property.NodeScope);

    private static final Logger logger = LogManager.getLogger(ModelLoadingService.class);
    private final TrainedModelStatsService modelStatsService;
    private final Cache<String, LocalModel<? extends InferenceConfig>> localModelCache;
    private final Set<String> referencedModels = new HashSet<>();
    private final Map<String, Queue<ActionListener<Model<? extends InferenceConfig>>>> loadingListeners = new HashMap<>();
    private final TrainedModelProvider provider;
    private final Set<String> shouldNotAudit;
    private final ThreadPool threadPool;
    private final InferenceAuditor auditor;
    private final ByteSizeValue maxCacheSize;
    private final NamedXContentRegistry namedXContentRegistry;
    private final String localNode;

    public ModelLoadingService(TrainedModelProvider trainedModelProvider,
                               InferenceAuditor auditor,
                               ThreadPool threadPool,
                               ClusterService clusterService,
                               NamedXContentRegistry namedXContentRegistry,
                               TrainedModelStatsService modelStatsService,
                               Settings settings,
                               String localNode) {
        this.provider = trainedModelProvider;
        this.threadPool = threadPool;
        this.maxCacheSize = INFERENCE_MODEL_CACHE_SIZE.get(settings);
        this.auditor = auditor;
        this.modelStatsService = modelStatsService;
        this.shouldNotAudit = new HashSet<>();
        this.namedXContentRegistry = namedXContentRegistry;
        this.localModelCache = CacheBuilder.<String, LocalModel<? extends InferenceConfig>>builder()
            .setMaximumWeight(this.maxCacheSize.getBytes())
            .weigher((id, localModel) -> localModel.ramBytesUsed())
            // explicit declaration of the listener lambda necessary for Eclipse IDE 4.14
            .removalListener(notification -> cacheEvictionListener(notification))
            .setExpireAfterAccess(INFERENCE_MODEL_CACHE_TTL.get(settings))
            .build();
        clusterService.addListener(this);
        this.localNode = localNode;
    }

    /**
     * Gets the model by `modelId` and adds it to the cache if the model is referenced by an ingest pipeline.
     *
     * This method first checks the local LRU cache for the model. If it is present, it is returned from cache.
     *
     * If it is not present, one of the following occurs:
     *
     *  - If the model is referenced by a pipeline and is currently being loaded, the `modelActionListener`
     *    is added to the list of listeners to be alerted when the model is fully loaded.
     *  - If the model is referenced by a pipeline and is currently NOT being loaded, a new load attempt is made and the resulting
     *    model will attempt to be cached for future reference
     *  - If the models is NOT referenced by a pipeline, the model is simply loaded from the index and given to the listener.
     *    It is not cached.
     *
     * @param modelId the model to get
     * @param modelActionListener the listener to alert when the model has been retrieved.
     */
<<<<<<< HEAD
    public void getModelForPipeline(String modelId, ActionListener<Model> modelActionListener) {
        LocalModel cachedModel = localModelCache.get(modelId);
=======
    public void getModel(String modelId, ActionListener<Model<? extends InferenceConfig>> modelActionListener) {
        LocalModel<? extends InferenceConfig> cachedModel = localModelCache.get(modelId);
>>>>>>> bafd1293
        if (cachedModel != null) {
            modelActionListener.onResponse(cachedModel);
            logger.trace(() -> new ParameterizedMessage("[{}] loaded from cache", modelId));
            return;
        }
        if (loadModelIfNecessary(modelId, modelActionListener) == false) {
            // If we the model is not loaded and we did not kick off a new loading attempt, this means that we may be getting called
            // by a simulated pipeline
            logger.trace(() -> new ParameterizedMessage("[{}] not actively loading, eager loading without cache", modelId));
            provider.getTrainedModel(modelId, true, ActionListener.wrap(
                trainedModelConfig -> {
                    trainedModelConfig.ensureParsedDefinition(namedXContentRegistry);
                    InferenceConfig inferenceConfig = trainedModelConfig.getInferenceConfig() == null ?
                        inferenceConfigFromTargetType(trainedModelConfig.getModelDefinition().getTrainedModel().targetType()) :
                        trainedModelConfig.getInferenceConfig();
                    modelActionListener.onResponse(new LocalModel<>(
                        trainedModelConfig.getModelId(),
                        localNode,
                        trainedModelConfig.getModelDefinition(),
                        trainedModelConfig.getInput(),
                        trainedModelConfig.getDefaultFieldMap(),
                        inferenceConfig,
                        modelStatsService));
                },
                modelActionListener::onFailure
            ));
        } else {
            logger.trace(() -> new ParameterizedMessage("[{}] is loading or loaded, added new listener to queue", modelId));
        }
    }

    /**
     * Gets the model referenced by `modelId` caches it and responds on the listener. As opposed to
     * {@link #getModelForPipeline(String, ActionListener)} this method will always cache the retrieved
     * model if it is not currently cached.
      *
     * This method first checks the local LRU cache for the model. If it is present, it is returned from cache.
     *
     * If it is not present the model is loaded and added to the cache.
     *
     * @param modelId the model to get
     * @param modelActionListener the listener to alert when the model has been retrieved.
     */
    public void getModelAndCache(String modelId, ActionListener<Model> modelActionListener) {
        LocalModel cachedModel = localModelCache.get(modelId);
        if (cachedModel != null) {
            modelActionListener.onResponse(cachedModel);
            logger.trace("[{}] loaded from cache", modelId);
            return;
        }
        loadModelAndCache(modelId, modelActionListener);
    }

    /**
     * Returns true if the model is loaded and the listener has been given the cached model
     * Returns true if the model is CURRENTLY being loaded and the listener was added to be notified when it is loaded
     * Returns false if the model is not loaded or actively being loaded
     */
    private boolean loadModelIfNecessary(String modelId, ActionListener<Model<? extends InferenceConfig>> modelActionListener) {
        synchronized (loadingListeners) {
            Model<? extends InferenceConfig> cachedModel = localModelCache.get(modelId);
            if (cachedModel != null) {
                modelActionListener.onResponse(cachedModel);
                return true;
            }
            // It is referenced by a pipeline, but the cache does not contain it
            if (referencedModels.contains(modelId)) {
                // If the loaded model is referenced there but is not present,
                // that means the previous load attempt failed or the model has been evicted
                // Attempt to load and cache the model if necessary
                if (loadingListeners.computeIfPresent(
                    modelId,
                    (storedModelKey, listenerQueue) -> addFluently(listenerQueue, modelActionListener)) == null) {
                    logger.trace(() -> new ParameterizedMessage("[{}] attempting to load and cache", modelId));
                    loadingListeners.put(modelId, addFluently(new ArrayDeque<>(), modelActionListener));
                    loadModel(modelId);
                }
                return true;
            }
            // if the cachedModel entry is null, but there are listeners present, that means it is being loaded
            return loadingListeners.computeIfPresent(modelId,
                (storedModelKey, listenerQueue) -> addFluently(listenerQueue, modelActionListener)) != null;
        } // synchronized (loadingListeners)
    }

    private void loadModelAndCache(String modelId, ActionListener<Model> modelActionListener) {
        synchronized (loadingListeners) {
            Model cachedModel = localModelCache.get(modelId);
            if (cachedModel != null) {
                modelActionListener.onResponse(cachedModel);
                return;
            }

            if (loadingListeners.computeIfPresent(
                    modelId,
                    (storedModelKey, listenerQueue) -> addFluently(listenerQueue, modelActionListener)) == null) {
                logger.trace("[{}] attempting to load and cache", modelId);
                loadingListeners.put(modelId, addFluently(new ArrayDeque<>(), modelActionListener));
                loadModel(modelId);
            }
        }
    }

    private void loadModel(String modelId) {
        provider.getTrainedModel(modelId, true, ActionListener.wrap(
            trainedModelConfig -> {
                logger.debug(() -> new ParameterizedMessage("[{}] successfully loaded model", modelId));
                handleLoadSuccess(modelId, trainedModelConfig);
            },
            failure -> {
                logger.warn(new ParameterizedMessage("[{}] failed to load model", modelId), failure);
                handleLoadFailure(modelId, failure);
            }
        ));
    }

    private void handleLoadSuccess(String modelId, TrainedModelConfig trainedModelConfig) throws IOException {
        Queue<ActionListener<Model<? extends InferenceConfig>>> listeners;
        trainedModelConfig.ensureParsedDefinition(namedXContentRegistry);
        InferenceConfig inferenceConfig = trainedModelConfig.getInferenceConfig() == null ?
            inferenceConfigFromTargetType(trainedModelConfig.getModelDefinition().getTrainedModel().targetType()) :
            trainedModelConfig.getInferenceConfig();
        LocalModel<? extends InferenceConfig> loadedModel = new LocalModel<>(
            trainedModelConfig.getModelId(),
            localNode,
            trainedModelConfig.getModelDefinition(),
            trainedModelConfig.getInput(),
            trainedModelConfig.getDefaultFieldMap(),
            inferenceConfig,
            modelStatsService);
        synchronized (loadingListeners) {
            listeners = loadingListeners.remove(modelId);
            // If there is no loadingListener that means the loading was canceled and the listener was already notified as such
            // Consequently, we should not store the retrieved model
            if (listeners == null) {
                return;
            }
            localModelCache.put(modelId, loadedModel);
            shouldNotAudit.remove(modelId);
        } // synchronized (loadingListeners)
        for (ActionListener<Model<? extends InferenceConfig>> listener = listeners.poll(); listener != null; listener = listeners.poll()) {
            listener.onResponse(loadedModel);
        }
    }

    private void handleLoadFailure(String modelId, Exception failure) {
        Queue<ActionListener<Model<? extends InferenceConfig>>> listeners;
        synchronized (loadingListeners) {
            listeners = loadingListeners.remove(modelId);
            if (listeners == null) {
                return;
            }
        } // synchronized (loadingListeners)
        // If we failed to load and there were listeners present, that means that this model is referenced by a processor
        // Alert the listeners to the failure
        for (ActionListener<Model<? extends InferenceConfig>> listener = listeners.poll(); listener != null; listener = listeners.poll()) {
            listener.onFailure(failure);
        }
    }

    private void cacheEvictionListener(RemovalNotification<String, LocalModel<? extends InferenceConfig>> notification) {
        if (notification.getRemovalReason() == RemovalNotification.RemovalReason.EVICTED) {
            MessageSupplier msg = () -> new ParameterizedMessage(
                "model cache entry evicted." +
                    "current cache [{}] current max [{}] model size [{}]. " +
                    "If this is undesired, consider updating setting [{}] or [{}].",
                new ByteSizeValue(localModelCache.weight()).getStringRep(),
                maxCacheSize.getStringRep(),
                new ByteSizeValue(notification.getValue().ramBytesUsed()).getStringRep(),
                INFERENCE_MODEL_CACHE_SIZE.getKey(),
                INFERENCE_MODEL_CACHE_TTL.getKey());
            auditIfNecessary(notification.getKey(), msg);
        }
        notification.getValue().persistStats();
    }

    @Override
    public void clusterChanged(ClusterChangedEvent event) {
        // If ingest data has not changed or if the current node is not an ingest node, don't bother caching models
        if (event.changedCustomMetadataSet().contains(IngestMetadata.TYPE) == false ||
            event.state().nodes().getLocalNode().isIngestNode() == false) {
            return;
        }

        ClusterState state = event.state();
        IngestMetadata currentIngestMetadata = state.metadata().custom(IngestMetadata.TYPE);
        Set<String> allReferencedModelKeys = getReferencedModelKeys(currentIngestMetadata);
        if (allReferencedModelKeys.equals(referencedModels)) {
            return;
        }
        // The listeners still waiting for a model and we are canceling the load?
        List<Tuple<String, List<ActionListener<Model<? extends InferenceConfig>>>>> drainWithFailure = new ArrayList<>();
        Set<String> referencedModelsBeforeClusterState = null;
        Set<String> loadingModelBeforeClusterState = null;
        Set<String> removedModels = null;
        synchronized (loadingListeners) {
            referencedModelsBeforeClusterState = new HashSet<>(referencedModels);
            if (logger.isTraceEnabled()) {
                loadingModelBeforeClusterState = new HashSet<>(loadingListeners.keySet());
            }
            // If we had models still loading here but are no longer referenced
            // we should remove them from loadingListeners and alert the listeners
            for (String modelId : loadingListeners.keySet()) {
                if (allReferencedModelKeys.contains(modelId) == false) {
                    drainWithFailure.add(Tuple.tuple(modelId, new ArrayList<>(loadingListeners.remove(modelId))));
                }
            }
            removedModels = Sets.difference(referencedModelsBeforeClusterState, allReferencedModelKeys);

            // Remove all cached models that are not referenced by any processors
            removedModels.forEach(localModelCache::invalidate);
            // Remove the models that are no longer referenced
            referencedModels.removeAll(removedModels);
            shouldNotAudit.removeAll(removedModels);

            // Remove all that are still referenced, i.e. the intersection of allReferencedModelKeys and referencedModels
            allReferencedModelKeys.removeAll(referencedModels);
            referencedModels.addAll(allReferencedModelKeys);
            
            // Populate loadingListeners key so we know that we are currently loading the model
            for (String modelId : allReferencedModelKeys) {
                loadingListeners.put(modelId, new ArrayDeque<>());
            }
        } // synchronized (loadingListeners)
        if (logger.isTraceEnabled()) {
            if (loadingListeners.keySet().equals(loadingModelBeforeClusterState) == false) {
                logger.trace("cluster state event changed loading models: before {} after {}", loadingModelBeforeClusterState,
                    loadingListeners.keySet());
            }
            if (referencedModels.equals(referencedModelsBeforeClusterState) == false) {
                logger.trace("cluster state event changed referenced models: before {} after {}", referencedModelsBeforeClusterState,
                    referencedModels);
            }
        }
        for (Tuple<String, List<ActionListener<Model<? extends InferenceConfig>>>> modelAndListeners : drainWithFailure) {
            final String msg = new ParameterizedMessage(
                "Cancelling load of model [{}] as it is no longer referenced by a pipeline",
                modelAndListeners.v1()).getFormat();
            for (ActionListener<Model<? extends InferenceConfig>> listener : modelAndListeners.v2()) {
                listener.onFailure(new ElasticsearchException(msg));
            }
        }
        removedModels.forEach(this::auditUnreferencedModel);
        loadModels(allReferencedModelKeys);
    }

    private void auditIfNecessary(String modelId, MessageSupplier msg) {
        if (shouldNotAudit.contains(modelId)) {
            logger.trace(() -> new ParameterizedMessage("[{}] {}", modelId, msg.get().getFormattedMessage()));
            return;
        }
        auditor.warning(modelId, msg.get().getFormattedMessage());
        shouldNotAudit.add(modelId);
        logger.warn("[{}] {}", modelId, msg.get().getFormattedMessage());
    }

    private void loadModels(Set<String> modelIds) {
        if (modelIds.isEmpty()) {
            return;
        }
        // Execute this on a utility thread as when the callbacks occur we don't want them tying up the cluster listener thread pool
        threadPool.executor(MachineLearning.UTILITY_THREAD_POOL_NAME).execute(() -> {
            for (String modelId : modelIds) {
                auditNewReferencedModel(modelId);
                this.loadModel(modelId);
            }
        });
    }

    private void auditNewReferencedModel(String modelId) {
        auditor.info(modelId, "referenced by ingest processors. Attempting to load model into cache");
    }

    private void auditUnreferencedModel(String modelId) {
        auditor.info(modelId, "no longer referenced by any processors");
    }

    private static <T> Queue<T> addFluently(Queue<T> queue, T object) {
        queue.add(object);
        return queue;
    }

    private static Set<String> getReferencedModelKeys(IngestMetadata ingestMetadata) {
        Set<String> allReferencedModelKeys = new HashSet<>();
        if (ingestMetadata == null) {
            return allReferencedModelKeys;
        }
        ingestMetadata.getPipelines().forEach((pipelineId, pipelineConfiguration) -> {
            Object processors = pipelineConfiguration.getConfigAsMap().get("processors");
            if (processors instanceof List<?>) {
                for(Object processor : (List<?>)processors) {
                    if (processor instanceof Map<?, ?>) {
                        Object processorConfig = ((Map<?, ?>)processor).get(InferenceProcessor.TYPE);
                        if (processorConfig instanceof Map<?, ?>) {
                            Object modelId = ((Map<?, ?>)processorConfig).get(InferenceProcessor.MODEL_ID);
                            if (modelId != null) {
                                assert modelId instanceof String;
                                allReferencedModelKeys.add(modelId.toString());
                            }
                        }
                    }
                }
            }
        });
        return allReferencedModelKeys;
    }

    private static InferenceConfig inferenceConfigFromTargetType(TargetType targetType) {
        switch(targetType) {
            case REGRESSION:
                return RegressionConfig.EMPTY_PARAMS;
            case CLASSIFICATION:
                return ClassificationConfig.EMPTY_PARAMS;
            default:
                throw ExceptionsHelper.badRequestException("unsupported target type [{}]", targetType);
        }
    }
}<|MERGE_RESOLUTION|>--- conflicted
+++ resolved
@@ -141,13 +141,8 @@
      * @param modelId the model to get
      * @param modelActionListener the listener to alert when the model has been retrieved.
      */
-<<<<<<< HEAD
-    public void getModelForPipeline(String modelId, ActionListener<Model> modelActionListener) {
-        LocalModel cachedModel = localModelCache.get(modelId);
-=======
-    public void getModel(String modelId, ActionListener<Model<? extends InferenceConfig>> modelActionListener) {
+    public void getModelForPipeline(String modelId, ActionListener<Model<? extends InferenceConfig>> modelActionListener) {
         LocalModel<? extends InferenceConfig> cachedModel = localModelCache.get(modelId);
->>>>>>> bafd1293
         if (cachedModel != null) {
             modelActionListener.onResponse(cachedModel);
             logger.trace(() -> new ParameterizedMessage("[{}] loaded from cache", modelId));
@@ -366,7 +361,7 @@
             // Remove all that are still referenced, i.e. the intersection of allReferencedModelKeys and referencedModels
             allReferencedModelKeys.removeAll(referencedModels);
             referencedModels.addAll(allReferencedModelKeys);
-            
+
             // Populate loadingListeners key so we know that we are currently loading the model
             for (String modelId : allReferencedModelKeys) {
                 loadingListeners.put(modelId, new ArrayDeque<>());
